--- conflicted
+++ resolved
@@ -2,12 +2,8 @@
 # Email: simon.blanke@yahoo.com
 # License: MIT License
 
-<<<<<<< HEAD
-import pathos.multiprocessing as mp
-=======
 import multiprocessing as mp
 import pathos.multiprocessing as pmp
->>>>>>> 03766b66
 from joblib import Parallel, delayed
 
 
@@ -24,11 +20,6 @@
     return results
 
 
-<<<<<<< HEAD
-def joblib_wrapper(process_func, process_infos, n_processes):
-    jobs = [delayed(process_func)(*info_dict) for info_dict in process_infos]
-    results = Parallel(n_jobs=n_processes)(jobs)
-=======
 def pathos_wrapper(process_func, search_processes_paras, n_processes, **kwargs):
     pool = pmp.Pool(n_processes, **kwargs)
     results = pool.map(process_func, search_processes_paras)
@@ -37,8 +28,7 @@
 
 
 def joblib_wrapper(process_func, search_processes_paras, n_processes, **kwargs):
-    jobs = [delayed(process_func)(**info_dict) for info_dict in search_processes_paras]
+    jobs = [delayed(process_func)(*info_dict) for info_dict in search_processes_paras]
     results = Parallel(n_jobs=n_processes, **kwargs)(jobs)
->>>>>>> 03766b66
 
     return results