--- conflicted
+++ resolved
@@ -11,17 +11,11 @@
         super().__init__(_main_args_, _opt_args_)
         self.temp = 1
 
-<<<<<<< HEAD
     def _iterate(self, i, _cand_, _p_):
-        _p_.pos_new = _p_.move_climb(_cand_, _p_.pos_current, epsilon_mod=self.temp)
+        _p_.pos_new = _p_.move_climb(
+            _cand_, _p_.pos_current, epsilon_mod=self.temp * self._opt_args_.epsilon_mod
+        )
         _p_.score_new = _cand_.eval_pos(_p_.pos_new)
-=======
-    def _iterate(self, i, _cand_, _p_, X, y):
-        _p_.pos_new = _p_.move_climb(
-            _cand_, _p_.pos_current, epsilon_mod=self.temp * self._arg_.epsilon_mod
-        )
-        _p_.score_new = _cand_.eval_pos(_p_.pos_new, X, y)
->>>>>>> 3f2c9dbe
 
         if _p_.score_new > _cand_.score_best:
             _cand_, _p_ = self._update_pos(_cand_, _p_)
