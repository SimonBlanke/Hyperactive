--- conflicted
+++ resolved
@@ -55,13 +55,8 @@
 
         self.search_data = self._positions2results(self.positions)
 
-<<<<<<< HEAD
         results_dd = self._optimizer.search_data.drop_duplicates(
-            subset=self.trafo.para_names, keep="first"
-=======
-        results_dd = self._optimizer.results.drop_duplicates(
             subset=self.s_space.dim_keys, keep="first"
->>>>>>> 03766b66
         )
         self.memory_values_df = results_dd[
             self.s_space.dim_keys + ["score"]
@@ -73,11 +68,10 @@
         super().__init__()
         self.opt_params = opt_params
 
-<<<<<<< HEAD
     def setup_search(
         self,
         objective_function,
-        search_space,
+        s_space,
         n_iter,
         initialize,
         max_score,
@@ -88,12 +82,9 @@
         verbosity,
     ):
         self.objective_function = objective_function
-        self.search_space = search_space
+        self.s_space = s_space
         self.n_iter = n_iter
-=======
-    def init(self, s_space, initialize, progress_collector):
-        self.s_space = s_space
->>>>>>> 03766b66
+
         self.initialize = initialize
         self.max_score = max_score
         self.early_stopping = early_stopping
@@ -110,17 +101,10 @@
     def _setup_process(self, nth_process):
         self.nth_process = nth_process
 
-<<<<<<< HEAD
-        self.trafo = HyperGradientTrafo(self.search_space)
+        self.trafo = HyperGradientTrafo(self.s_space)
 
         initialize = self.trafo.trafo_initialize(self.initialize)
-        search_space_positions = self.trafo.search_space_positions
-=======
-        self.trafo = HyperGradientTrafo(s_space)
-
-        initialize = self.trafo.trafo_initialize(initialize)
-        search_space_positions = s_space.positions
->>>>>>> 03766b66
+        search_space_positions = self.s_space.positions
 
         # trafo warm start for smbo from values into positions
         if "warm_start_smbo" in self.opt_params:
@@ -147,13 +131,7 @@
 
         memory_warm_start = self._convert_args2gfo(self.memory_warm_start)
 
-<<<<<<< HEAD
-        gfo_objective_function = gfo_wrapper_model(self.search_space)
-=======
-        gfo_objective_function = gfo_wrapper_model(
-            self.s_space(), self.progress_collector
-        )
->>>>>>> 03766b66
+        gfo_objective_function = gfo_wrapper_model(self.s_space())
 
         self._optimizer.search(
             objective_function=gfo_objective_function,
