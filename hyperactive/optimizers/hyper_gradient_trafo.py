--- conflicted
+++ resolved
@@ -32,29 +32,6 @@
 
         return value
 
-<<<<<<< HEAD
-    """
-    def _memory2dataframe(self, memory_dict: dict) -> pd.DataFrame:
-        positions = [np.array(pos).astype(int) for pos in list(memory_dict.keys())]
-        scores = list(memory_dict.values())
-
-        memory_positions = pd.DataFrame(positions, columns=self.para_names)
-        memory_positions["score"] = scores
-
-        return memory_positions
-    """
-
-
-class HyperGradientTrafo(Converter):
-    def __init__(self, search_space):
-        super().__init__(search_space)
-        self.search_space_values = list(self.search_space.values())
-
-        search_space_positions = {}
-        for key in search_space.keys():
-            search_space_positions[key] = np.array(range(len(search_space[key])))
-        self.search_space_positions = search_space_positions
-=======
     def position2value(self, position):
         value = []
 
@@ -101,7 +78,6 @@
 
             para_gfo[para] = value_gfo
         return para_gfo
->>>>>>> 03766b66
 
     def trafo_initialize(self, initialize):
         if "warm_start" in list(initialize.keys()):
@@ -140,10 +116,6 @@
             result_dim_values = list(results[dim_key].values)
             search_dim = self.s_space.func2str[dim_key]
 
-<<<<<<< HEAD
-            list1_positions = self.get_list_positions(result_dim_values, search_dim)
-            df_positions_dict[para_name] = list1_positions
-=======
             if self.s_space.data_types[dim_key] == "object":
                 result_dim_values_tmp = []
                 for value in result_dim_values:
@@ -163,7 +135,6 @@
             # remove None
             # list1_positions_ = [x for x in list1_positions if x is not None]
             df_positions_dict[dim_key] = list1_positions
->>>>>>> 03766b66
 
         results_new = pd.DataFrame(df_positions_dict)
 
