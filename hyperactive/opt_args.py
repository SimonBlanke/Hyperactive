--- conflicted
+++ resolved
@@ -72,9 +72,6 @@
         self.individuals = kwargs_opt["individuals"]
         self.mutation_rate = kwargs_opt["mutation_rate"]
         self.crossover_rate = kwargs_opt["crossover_rate"]
-<<<<<<< HEAD
+        self.warm_start_smbo = kwargs_opt["warm_start_smbo"]
         self.xi = kwargs_opt["xi"]
-=======
-        self.xi = kwargs_opt["xi "]
->>>>>>> 413e5d3e
         self.gpr = kwargs_opt["gpr"]