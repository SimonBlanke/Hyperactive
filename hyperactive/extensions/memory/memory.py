--- conflicted
+++ resolved
@@ -11,14 +11,11 @@
 from .memory_dump import MemoryDump
 
 
-<<<<<<< HEAD
-=======
 class Memory:
     def __init__(self):
         pass
 
 
->>>>>>> 4421015f
 class BaseMemory:
     def __init__(self, _space_, _main_args_, _cand_):
         self._space_ = _space_
