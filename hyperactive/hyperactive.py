--- conflicted
+++ resolved
@@ -2,23 +2,15 @@
 # Email: simon.blanke@yahoo.com
 # License: MIT License
 
-<<<<<<< HEAD
 
-=======
-import os
 import multiprocessing
->>>>>>> 7596de9f
 from tqdm import tqdm
 
 from .optimizers import RandomSearchOptimizer
 from .run_search import run_search
 from .print_info import print_info
 
-<<<<<<< HEAD
-from .hyperactive_methods import HyperactiveResults
-=======
 from .hyperactive_results import HyperactiveResults
->>>>>>> 7596de9f
 
 
 class Hyperactive(HyperactiveResults):
