# Author: Simon Blanke
# Email: simon.blanke@yahoo.com
# License: MIT License


import multiprocessing as mp
from tqdm import tqdm

from .optimizers import RandomSearchOptimizer
from .run_search import run_search
from .print_info import print_info

<<<<<<< HEAD
from .results import Results
=======
from .hyperactive_results import HyperactiveResults
from .search_space import SearchSpace
>>>>>>> 03766b66


class Hyperactive:
    def __init__(
        self,
        verbosity=["progress_bar", "print_results", "print_times"],
        distribution="multiprocessing",
        n_processes="auto",
    ):
        super().__init__()
        if verbosity is False:
            verbosity = []

        self.verbosity = verbosity
        self.distribution = distribution
        self.n_processes = n_processes

        self.opt_pros = {}

<<<<<<< HEAD
    def _create_shared_memory(self, new_opt):
        if new_opt.memory is not False:
            if len(self.opt_pros) == 0:
=======
        self.progress_boards = {}

    def _create_shared_memory(self, memory, objective_function, optimizer):
        if memory == "share":
            if len(self.process_infos) == 0:
>>>>>>> 03766b66
                manager = mp.Manager()
                new_opt.memory = manager.dict()

<<<<<<< HEAD
            for opt in self.opt_pros.values():
                same_obj_func = opt.objective_function == new_opt.objective_function
                same_ss_length = len(opt.search_space) == len(new_opt.search_space)
=======
            for process_info in self.process_infos.values():
                same_obj_func = (
                    process_info["objective_function"].__name__
                    == objective_function.__name__
                )
                same_ss_length = len(process_info["optimizer"].s_space()) == len(
                    optimizer.s_space()
                )
>>>>>>> 03766b66

                if same_obj_func and same_ss_length:
                    new_opt.memory = opt.memory  # get same manager.dict
                else:
                    manager = mp.Manager()  # get new manager.dict
                    new_opt.memory = manager.dict()

    @staticmethod
    def _default_opt(optimizer):
        if isinstance(optimizer, str):
            if optimizer == "default":
                optimizer = RandomSearchOptimizer()
        return optimizer

    @staticmethod
    def _default_search_id(search_id, objective_function):
        if not search_id:
            search_id = objective_function.__name__
        return search_id

<<<<<<< HEAD
    @staticmethod
    def check_list(search_space):
        for key in search_space.keys():
            search_dim = search_space[key]

            error_msg = (
                "Value in '{}' of search space dictionary must be of type list".format(
                    key
                )
            )
            if not isinstance(search_dim, list):
                print("Warning", error_msg)
                # raise ValueError(error_msg)
=======
    def _init_progress_board(self, progress_board, search_id, search_space):
        if progress_board:
            data_c = progress_board.init_paths(search_id, search_space)

            if progress_board.uuid not in self.progress_boards:
                self.progress_boards[progress_board.uuid] = progress_board

            return data_c
>>>>>>> 03766b66

    def add_search(
        self,
        objective_function,
        search_space,
        n_iter,
        search_id=None,
        optimizer="default",
        n_jobs=1,
        initialize={"grid": 4, "random": 2, "vertices": 4},
        max_score=None,
        early_stopping=None,
        random_state=None,
        memory="share",
        memory_warm_start=None,
    ):
<<<<<<< HEAD
        self.check_list(search_space)

        optimizer = self._default_opt(optimizer)
        search_id = self._default_search_id(search_id, objective_function)
=======
        optimizer = self._default_opt(optimizer)
        search_id = self._default_search_id(search_id, objective_function)
        progress_collector = self._init_progress_board(
            progress_board, search_id, search_space
        )

        s_space = SearchSpace(search_space)
        optimizer.init(s_space, initialize, progress_collector)
>>>>>>> 03766b66

        optimizer.setup_search(
            objective_function,
            search_space,
            n_iter,
            initialize,
            max_score,
            early_stopping,
            random_state,
            memory,
            memory_warm_start,
            self.verbosity,
        )

        if memory == "share":
            self._create_shared_memory(optimizer)

        if n_jobs == -1:
            n_jobs = mp.cpu_count()

        for _ in range(n_jobs):
            nth_process = len(self.opt_pros)
            self.opt_pros[nth_process] = optimizer

    def _print_info(self):
        for results in self.results_list:
            nth_process = results["nth_process"]

            print_info(
                verbosity=self.opt_pros[nth_process].verbosity,
                objective_function=self.opt_pros[nth_process].objective_function,
                best_score=results["best_score"],
                best_para=results["best_para"],
                best_iter=results["best_iter"],
                eval_times=results["eval_times"],
                iter_times=results["iter_times"],
                n_iter=self.opt_pros[nth_process].n_iter,
            )

    def run(self, max_time=None):
        for opt in self.opt_pros.values():
            opt.max_time = max_time

        self.results_list = run_search(
            self.opt_pros, self.distribution, self.n_processes
        )

        self.results_ = Results(self.results_list, self.opt_pros)

        self._print_info()

    def best_para(self, id_):
        return self.results_.best_para(id_)

    def best_score(self, id_):
        return self.results_.best_score(id_)

    def search_data(self, id_):
        return self.results_.search_data(id_)<|MERGE_RESOLUTION|>--- conflicted
+++ resolved
@@ -10,12 +10,8 @@
 from .run_search import run_search
 from .print_info import print_info
 
-<<<<<<< HEAD
 from .results import Results
-=======
-from .hyperactive_results import HyperactiveResults
 from .search_space import SearchSpace
->>>>>>> 03766b66
 
 
 class Hyperactive:
@@ -35,34 +31,19 @@
 
         self.opt_pros = {}
 
-<<<<<<< HEAD
     def _create_shared_memory(self, new_opt):
-        if new_opt.memory is not False:
+        if new_opt.memory == "share":
             if len(self.opt_pros) == 0:
-=======
-        self.progress_boards = {}
 
-    def _create_shared_memory(self, memory, objective_function, optimizer):
-        if memory == "share":
-            if len(self.process_infos) == 0:
->>>>>>> 03766b66
                 manager = mp.Manager()
                 new_opt.memory = manager.dict()
 
-<<<<<<< HEAD
             for opt in self.opt_pros.values():
-                same_obj_func = opt.objective_function == new_opt.objective_function
-                same_ss_length = len(opt.search_space) == len(new_opt.search_space)
-=======
-            for process_info in self.process_infos.values():
                 same_obj_func = (
-                    process_info["objective_function"].__name__
-                    == objective_function.__name__
+                    opt.objective_function.__name__
+                    == new_opt.objective_function.__name__
                 )
-                same_ss_length = len(process_info["optimizer"].s_space()) == len(
-                    optimizer.s_space()
-                )
->>>>>>> 03766b66
+                same_ss_length = len(opt.s_space()) == len(new_opt.s_space())
 
                 if same_obj_func and same_ss_length:
                     new_opt.memory = opt.memory  # get same manager.dict
@@ -83,7 +64,6 @@
             search_id = objective_function.__name__
         return search_id
 
-<<<<<<< HEAD
     @staticmethod
     def check_list(search_space):
         for key in search_space.keys():
@@ -97,16 +77,6 @@
             if not isinstance(search_dim, list):
                 print("Warning", error_msg)
                 # raise ValueError(error_msg)
-=======
-    def _init_progress_board(self, progress_board, search_id, search_space):
-        if progress_board:
-            data_c = progress_board.init_paths(search_id, search_space)
-
-            if progress_board.uuid not in self.progress_boards:
-                self.progress_boards[progress_board.uuid] = progress_board
-
-            return data_c
->>>>>>> 03766b66
 
     def add_search(
         self,
@@ -123,25 +93,15 @@
         memory="share",
         memory_warm_start=None,
     ):
-<<<<<<< HEAD
         self.check_list(search_space)
 
         optimizer = self._default_opt(optimizer)
         search_id = self._default_search_id(search_id, objective_function)
-=======
-        optimizer = self._default_opt(optimizer)
-        search_id = self._default_search_id(search_id, objective_function)
-        progress_collector = self._init_progress_board(
-            progress_board, search_id, search_space
-        )
-
         s_space = SearchSpace(search_space)
-        optimizer.init(s_space, initialize, progress_collector)
->>>>>>> 03766b66
 
         optimizer.setup_search(
             objective_function,
-            search_space,
+            s_space,
             n_iter,
             initialize,
             max_score,
