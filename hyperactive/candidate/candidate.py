--- conflicted
+++ resolved
@@ -7,11 +7,7 @@
 from ..search_space import SearchSpace
 from ..model import Model
 from ..init_position import InitSearchPosition
-<<<<<<< HEAD
-from ..extensions import ShortTermMemory, LongTermMemory
-=======
 from ..extensions.memory import ShortTermMemory, LongTermMemory
->>>>>>> 6b228516
 
 
 class Candidate:
