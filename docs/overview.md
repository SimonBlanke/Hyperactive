--- conflicted
+++ resolved
@@ -139,12 +139,8 @@
           </ul><br>
         <a><b>Distribution:</b></a>
           <ul>
-<<<<<<< HEAD
-              <li><a href="https://simonblanke.github.io/Hyperactive/#/./examples/multiprocessing_example?id=multiprocessing">Multiprocessing</a></li>
+              <li><a href="#/./examples/distribution?id=multiprocessing">Multiprocessing</a></li>
               <li>Ray</li>
-=======
-              <li><a href="#/./examples/distribution?id=multiprocessing">Multiprocessing</a></li>
->>>>>>> 3f2c9dbe
           </ul>
       </td>
       <td>
