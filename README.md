--- conflicted
+++ resolved
@@ -478,15 +478,9 @@
   - Random state for random processes in the random, numpy and scipy module.
 
 
-<<<<<<< HEAD
-- memory = "share"
-  - Possible parameter types: ("share", bool)
-  - Whether or not to use the "memory"-feature. True enables the memory for each process separately, "share" enables the memory and shares it between processes with the same objective function. False disables the memory-feature entirely. In the hyperactive backend the memory is a dictionary, which gets filled with parameters and scores during the optimization run. If the optimizer encounters a parameter that is already in the dictionary it just extracts the score instead of reevaluating the objective function (which can take a long time). If there are multiple jobs for the same objective function then the memory dictionary is automatically shared between the different processes.
-=======
 - memory = True
   - Possible parameter types: (bool, "share")
   - Whether or not to use the "memory"-feature. The memory is a dictionary, which gets filled with parameters and scores during the optimization run. If the optimizer encounters a parameter that is already in the dictionary it just extracts the score instead of reevaluating the objective function (which can take a long time). If memory is set to "share" and there are multiple jobs for the same objective function then the memory dictionary is automatically shared between the different processes.
->>>>>>> 03766b66
 
 - memory_warm_start = None
   - Possible parameter types: (pandas dataframe, None)
