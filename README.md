<p align="center">
  <br>
  <a href="https://simonblanke.github.io/Hyperactive/"><img src="./docs/_media/hyperactive_logo.png" height="200"></a>
  <br>
</p>

<br>

---

<h2 align="center">A hyperparameter optimization and meta-learning toolbox for convenient and fast prototyping of machine-learning models.</h2>

<br>

<table>
  <tbody>
    <tr align="left" valign="center">
      <td>
        <strong>Master status:</strong>
      </td>
      <td>
        <a href="https://travis-ci.com/SimonBlanke/Hyperactive">
          <img src="https://img.shields.io/travis/com/SimonBlanke/Hyperactive/master?style=flat-square&logo=travis" alt="img not loaded: try F5 :)">
        </a>
        <a href="https://coveralls.io/github/SimonBlanke/Hyperactive">
          <img src="https://img.shields.io/coveralls/github/SimonBlanke/Hyperactive?style=flat-square&logo=codecov" alt="img not loaded: try F5 :)">
        </a>
      </td>
    </tr>
    <tr/>
    <tr align="left" valign="center">
      <td>
        <strong>Dev status:</strong>
      </td>
      <td>
        <a href="https://travis-ci.com/SimonBlanke/Hyperactive">
          <img src="https://img.shields.io/travis/SimonBlanke/Hyperactive/dev?style=flat-square&logo=travis" alt="img not loaded: try F5 :)">
        </a>
        <a href="https://coveralls.io/github/SimonBlanke/Hyperactive?branch=dev">
          <img src="https://img.shields.io/coveralls/github/SimonBlanke/Hyperactive/dev?style=flat-square&logo=codecov" alt="img not loaded: try F5 :)">
        </a>
      </td>
    </tr>
    <tr/>    <tr align="left" valign="center">
      <td>
         <strong>Code quality:</strong>
      </td>
      <td>
        <a href="https://app.codacy.com/project/SimonBlanke/Hyperactive/dashboard">
        <img src="https://img.shields.io/codacy/grade/acb6989093c44fb08cc3be1dd2df1be7?style=flat-square&logo=codacy" alt="img not loaded: try F5 :)">
        </a>
        <a href="https://codeclimate.com/github/SimonBlanke/Hyperactive">
        <img src="https://img.shields.io/codeclimate/maintainability/SimonBlanke/Hyperactive?style=flat-square&logo=code-climate" alt="img not loaded: try F5 :)">
        </a>
        <a href="https://scrutinizer-ci.com/g/SimonBlanke/Hyperactive/">
        <img src="https://img.shields.io/scrutinizer/quality/g/SimonBlanke/Hyperactive?style=flat-square&logo=scrutinizer-ci" alt="img not loaded: try F5 :)">
        </a>
        <a href="https://www.codefactor.io/repository/github/simonblanke/hyperactive">
        <img src="https://img.shields.io/codefactor/grade/github/SimonBlanke/Hyperactive?label=code%20factor&style=flat-square&logo=codefactor" alt="img not loaded: try F5 :)">
        </a>
      </td>
    </tr>
    <tr/>    <tr align="left" valign="center">
      <td>
        <strong>Latest versions:</strong>
      </td>
      <td>
        <a href="https://github.com/SimonBlanke/Hyperactive/releases">
          <img src="https://img.shields.io/github/v/release/SimonBlanke/Hyperactive?style=flat-square&logo=github" alt="img not loaded: try F5 :)">
        </a>
        <a href="https://pypi.org/project/hyperactive/">
          <img src="https://img.shields.io/pypi/v/Hyperactive?style=flat-square&logo=PyPi&logoColor=white" alt="img not loaded: try F5 :)">
        </a>
      </td>
    </tr>
  </tbody>
</table>

<br>

---

<div align="center"><a name="menu"></a>
  <h3>
    <a href="https://simonblanke.github.io/Hyperactive/">Documentation</a> •
    <a href="https://github.com/SimonBlanke/Hyperactive#main-features">Main features</a> •
    <a href="https://github.com/SimonBlanke/Hyperactive#installation">Installation</a> •
    <a href="https://github.com/SimonBlanke/Hyperactive#roadmap">Roadmap</a> •
    <a href="https://github.com/SimonBlanke/Hyperactive#license">License</a>
  </h3>
</div>

---

<br>

## Main features

  - Thoroughly tested code base
  - Compatible with <b>any python machine-learning framework</b>
  - Optimize:
    - Anything from [simple models](https://simonblanke.github.io/Hyperactive/#/./examples/machine_learning?id=sklearn) <br/> to complex [machine-learning-pipelines](https://simonblanke.github.io/Hyperactive/#/./examples/use_cases?id=sklearn-pipeline)
    - Multi-level [ensembles](https://simonblanke.github.io/Hyperactive/#/./examples/use_cases?id=stacking)
    - [Deep neural network](https://simonblanke.github.io/Hyperactive/#/./examples/use_cases?id=neural-architecture-search) architecture
    - Other [optimization techniques](https://simonblanke.github.io/Hyperactive/#/./examples/use_cases?id=meta-optimization) (meta-optimization)
    - Or [any function](https://simonblanke.github.io/Hyperactive/#/./examples/math_functions?id=rosenbrock-function) you can specify with this API
  - Utilize state of the art optimization techniques like:
    - Simulated annealing
    - Evolution strategy
    - Bayesian optimization
  - [High performance](https://simonblanke.github.io/Hyperactive/#/./performance?id=performance): Optimizer time is neglectable for most models
  - Choose from a variety of different [optimization extensions](https://simonblanke.github.io/Hyperactive/#/./examples/extensions) to improve the optimization

<br>

<table>
  <tbody>
    <tr align="center" valign="center">
      <td>
        <strong>Optimization Techniques</strong>
        <img src="./docs/_media/blue.jpg"/>
      </td>
      <td>
        <strong>Tested and Supported Packages</strong>
        <img src="./docs/_media/blue.jpg"/>
      </td>
      <td>
        <strong>Optimization Extentions</strong>
        <img src="./docs/_media/blue.jpg"/>
      </td>
    </tr>
    <tr/>
    <tr valign="top">
      <td>
        <a><b>Local Search:</b></a>
          <ul>
            <li><a href="https://simonblanke.github.io/Hyperactive/#/./optimizers/local_search?id=hill-climbing">Hill Climbing</a></li>
            <li><a href="https://simonblanke.github.io/Hyperactive/#/./optimizers/local_search?id=stochastic-hill-climbing">Stochastic Hill Climbing</a></li>
            <li><a href="https://simonblanke.github.io/Hyperactive/#/./optimizers/local_search?id=tabu-search">Tabu Search</a></li>
         </ul>
        <a><b>Random Methods:</b></a>
          <ul>
            <li><a href="https://simonblanke.github.io/Hyperactive/#/./optimizers/random_methods?id=random-search">Random Search</a></li>
            <li><a href="https://simonblanke.github.io/Hyperactive/#/./optimizers/random_methods?id=random-restart-hill-climbing">Random Restart Hill Climbing</a></li>
            <li><a href="https://simonblanke.github.io/Hyperactive/#/./optimizers/random_methods?id=random-annealing">Random Annealing</a> [<a href="https://github.com/SimonBlanke/Hyperactive#random-annealing">*</a>] </li>
         </ul>
        <a><b>Markov Chain Monte Carlo:</b></a>
          <ul>
            <li><a href="https://simonblanke.github.io/Hyperactive/#/./optimizers/mcmc?id=simulated-annealing">Simulated Annealing</a></li>
            <li><a href="https://simonblanke.github.io/Hyperactive/#/./optimizers/mcmc?id=stochastic-tunneling">Stochastic Tunneling</li>
            <li><a href="https://simonblanke.github.io/Hyperactive/#/./optimizers/mcmc?id=parallel-tempering">Parallel Tempering</a></li>
          </ul>
        <a><b>Population Methods:</b></a>
          <ul>
            <li><a href="https://simonblanke.github.io/Hyperactive/#/./optimizers/population_methods?id=particle-swarm-optimization">Particle Swarm Optimizer</li>
            <li><a href="https://simonblanke.github.io/Hyperactive/#/./optimizers/population_methods?id=evolution-strategy">Evolution Strategy</a></li>
          </ul>
        <a><b>Sequential Methods:</b></a>
          <ul>
            <li><a href="https://simonblanke.github.io/Hyperactive/#/./optimizers/sequential_methods?id=bayesian-optimization">Bayesian Optimization</a></li>
          </ul>
      </td>
      <td>
        <a><b>Machine Learning:</b></a>
          <ul>
              <li><a href="https://simonblanke.github.io/Hyperactive/#/./examples/machine_learning?id=sklearn">Scikit-learn</a></li>
              <li><a href="https://simonblanke.github.io/Hyperactive/#/./examples/machine_learning?id=xgboost">XGBoost</a></li>
              <li><a href="https://simonblanke.github.io/Hyperactive/#/./examples/machine_learning?id=lightgbm">LightGBM</a></li>
              <li><a href="https://simonblanke.github.io/Hyperactive/#/./examples/machine_learning?id=catboost">CatBoost</a></li>
              <li><a href="https://simonblanke.github.io/Hyperactive/#/./examples/machine_learning?id=rgf">RGF</a></li>
              <li><a href="https://simonblanke.github.io/Hyperactive/#/./examples/machine_learning?id=mlxtend">Mlxtend</a></li>
          </ul>
        <a><b>Deep Learning:</b></a>
          <ul>
              <li><a href="https://simonblanke.github.io/Hyperactive/#/./examples/deep_learning?id=tensorflow">Tensorflow</a></li>
              <li><a href="https://simonblanke.github.io/Hyperactive/#/./examples/deep_learning?id=keras-cnn">Keras</a></li>
          </ul>
        <a><b>Distribution:</b></a>
          <ul>
              <li><a href="https://simonblanke.github.io/Hyperactive/#/./examples/distribution?id=multiprocessing">Multiprocessing</a></li>
              <li>Ray</li>
          </ul>
      </td>
      <td>
        <a><b>Position Initialization:</b></a>
          <ul>
            <li><a href="https://simonblanke.github.io/Hyperactive/#/./examples/extensions?id=scatter-initialization">Scatter-Initialization</a> [<a href="https://github.com/SimonBlanke/Hyperactive#scatter-initialization">*</a>] </li>
            <li><a href="https://simonblanke.github.io/Hyperactive/#/./examples/extensions?id=warm-start">Warm-start</a></li>
          </ul>
        <a><b>Resource Allocation:</b></a>
          <ul>
            <li><a href="https://simonblanke.github.io/Hyperactive/#/./examples/extensions?id=memory">Memory</a></li>
               <ul>
                 <li>Short term</li>
                 <li>Long term</li>
               </ul>
          </ul>
      </td>
    </tr>
  </tbody>
</table>

<div align="center">
  <h3>
    This readme provides only a short introduction. For more information check out the <br/>
    <a href="https://simonblanke.github.io/Hyperactive/">full documentation</a>
  </h3>
</div>

<br>

## Installation
[![PyPI version](https://badge.fury.io/py/hyperactive.svg)](https://badge.fury.io/py/hyperactive)

The most recent version of Hyperactive is available on PyPi:
```console
pip install hyperactive
```

<br>

## Roadmap

<<<<<<< HEAD
<details open>
<summary><b>v2.0.0</b></summary>

=======
<details>
<summary><b>v2.0.0</b>:heavy_check_mark:</summary> 
  
>>>>>>> 6e7a0045
  - [x] Change API
  - [x] Ray integration
</details>

<details open>
<summary><b>v2.1.0</b></summary>

  - [ ] Save memory of evaluations for later runs (long term memory)
  - [ ] Warm start sequence based optimizers with long term memory
</details>

<details>
<summary><b>v2.2.0</b></summary>

  - [ ] Tree-structured Parzen Estimator
  - [ ] Spiral optimization
  - [ ] Downhill-Simplex-Method
</details>

<br>

## Experimental algorithms

The following algorithms are of my own design and, to my knowledge, do not yet exist in the technical literature.
If any of these algorithms already exist I would like you to share it with me in an issue.

#### Random Annealing

A combination between simulated annealing and random search.

#### Scatter Initialization

Inspired by hyperband optimization.

<br>

## References

#### [1] [Proxy Datasets for Training Convolutional Neural Networks](https://arxiv.org/pdf/1906.04887v1.pdf)

<br>

## License

[![LICENSE](https://img.shields.io/github/license/SimonBlanke/Hyperactive?style=for-the-badge)](https://github.com/SimonBlanke/Hyperactive/blob/master/LICENSE)<|MERGE_RESOLUTION|>--- conflicted
+++ resolved
@@ -221,15 +221,9 @@
 
 ## Roadmap
 
-<<<<<<< HEAD
-<details open>
-<summary><b>v2.0.0</b></summary>
-
-=======
 <details>
-<summary><b>v2.0.0</b>:heavy_check_mark:</summary> 
-  
->>>>>>> 6e7a0045
+<summary><b>v2.0.0</b>:heavy_check_mark:</summary>
+
   - [x] Change API
   - [x] Ray integration
 </details>
@@ -249,6 +243,13 @@
   - [ ] Downhill-Simplex-Method
 </details>
 
+<details>
+<summary><b>v2.3.0</b></summary>
+
+  - [ ] Helper-classes for model pruning
+  - [ ] Helper-classes for dataset approximation
+</details>
+
 <br>
 
 ## Experimental algorithms
