--- conflicted
+++ resolved
@@ -7,13 +7,9 @@
 
 **A unified interface for optimization algorithms and problems.**
 
-<<<<<<< HEAD
-Hyperactive implements 30+ gradient-free optimization algorithms including Bayesian optimization, genetic algorithms, particle swarm optimization, and simulated annealing, accessible through a unified experiment-based API that separates optimization problems from search strategies. The library provides native implementations of algorithms from the Gradient-Free-Optimizers package alongside direct interfaces to Optuna and scikit-learn optimizers, supporting discrete, continuous, and mixed parameter spaces. 
-=======
 Hyperactive implements a collection of optimization algorithms, accessible through a unified experiment-based 
 interface that separates optimization problems from algorithms. The library provides native implementations of algorithms from the Gradient-Free-Optimizers
 package alongside direct interfaces to Optuna and scikit-learn optimizers, supporting discrete, continuous, and mixed parameter spaces. 
->>>>>>> 11508f3e
 
 
 <br>
