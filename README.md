
## Welcome to hyperactive

<p align="center">
  <a href="https://github.com/SimonBlanke/Hyperactive"><img src="./docs/images/logo.png" width="300" align="right"></a>
</p>

**A unified interface for optimization algorithms and problems.**

* [easy sklearn-like interface](#hyperactive-is-very-easy-to-use), [versatile and configurable](./examples/optimization_applications/search_space_example.py)
- collection of [optimization algorithms](#overview), integrates with major [ML frameworks](#overview) such as `scikit-learn`
- [memory-efficient](./examples/optimization_applications/memory.py) native implementations of [gradient-free optimizers](https://github.com/SimonBlanke/Gradient-Free-Optimizers)
- unified API to popular optimization packages such as `optuna`

<br>

---

<div align="center"><a name="menu"></a>
  <h3>
    <a href="https://github.com/SimonBlanke/Hyperactive#overview">Overview</a> •
    <a href="https://github.com/SimonBlanke/Hyperactive#installation">Installation</a> •
    <a href=https://nbviewer.org/github/SimonBlanke/hyperactive-tutorial/blob/main/notebooks/hyperactive_tutorial.ipynb>Tutorial</a> •
    <a href="https://github.com/SimonBlanke/Hyperactive#citing-hyperactive">Citation</a> •
    <a href="https://github.com/SimonBlanke/Hyperactive#license">License</a>
  </h3>
</div>

| **Open&#160;Source** | [![License: MIT](https://img.shields.io/badge/License-MIT-yellow.svg)](https://opensource.org/licenses/MIT) [![GC.OS Sponsored](https://img.shields.io/badge/GC.OS-Sponsored%20Project-orange.svg?style=flat&colorA=0eac92&colorB=2077b4)](https://gc-os-ai.github.io/) |
|---|---|
| **Community** | [![!discord](https://img.shields.io/static/v1?logo=discord&label=discord&message=chat&color=lightgreen)](https://discord.com/invite/54ACzaFsn7) [![!slack](https://img.shields.io/static/v1?logo=linkedin&label=LinkedIn&message=news&color=lightblue)](https://www.linkedin.com/company/german-center-for-open-source-ai)  |
| **CI/CD** | [![github-actions](https://img.shields.io/github/actions/workflow/status/SimonBlanke/hyperactive/test.yml?logo=github)](https://github.com/SimonBlanke/hyperactive/actions/workflows/test.yml) [![readthedocs](https://img.shields.io/readthedocs/hyperactive?logo=readthedocs)](https://www.hyperactive.net/en/latest/?badge=latest)
| **Code** |  [![!pypi](https://img.shields.io/pypi/v/hyperactive?color=orange)](https://pypi.org/project/hyperactive/) [![!python-versions](https://img.shields.io/pypi/pyversions/hyperactive)](https://www.python.org/) [![!black](https://img.shields.io/badge/code%20style-black-000000.svg)](https://github.com/psf/black)  |

## Installation

```console
pip install hyperactive
```

## :zap: Quickstart

### Maximizing a custom function

```python
import numpy as np

# function to be maximized
def problem(opt):
    x = opt["x"]
    y = opt["y"]

    return - x ** 2 + - y ** 2

# discrete search space: dict of iterable, scikit-learn like grid space
# (valid search space types depends on optimizer)
grid = {
    "x": np.arange(-1, 1, 0.01),
    "y": np.arange(-1, 2, 0.1),
}

from hyperactive.opt import HillClimbing

hillclimbing = HillClimbing(
    experiment=problem,
    search_space=grid,
    n_iter=100,
)

# running the hill climbing search:
best_params = hillclimbing.run()
```

### experiment abstraction - example: scikit-learn CV experiment

"experiment" abstraction = parametrized optimization problem

`hyperactive` provides a number of common experiments, e.g.,
`scikit-learn` cross-validation experiments:

```python
from hyperactive.experiment.integrations import SklearnCvExperiment
from sklearn.datasets import load_iris
from sklearn.svm import SVC
from sklearn.metrics import accuracy_score
from sklearn.model_selection import KFold

X, y = load_iris(return_X_y=True)

# create experiment
sklearn_exp = SklearnCvExperiment(
    estimator=SVC(),
    scoring=accuracy_score,
    cv=KFold(n_splits=3, shuffle=True),
    X=X,
    y=y,
)

# experiments can be evaluated via "score
params = {"C": 1.0, "kernel": "linear"}
score, add_info = sklearn_exp.score(params)

# they can be used in optimizers like above
from hyperactive.opt import HillClimbing

hillclimbing = HillClimbing(
    experiment=problem,
    search_space={
        "C": np.logspace(0.01, 100, num=10),
        "kernel": ["linear", "rbf"],
    }
    n_iter=100,
)

best_params = hillclimbing.run()
```

### full ML toolbox integration - example: scikit-learn

Any `hyperactive` optimizer can be combined with the ML toolbox integrations!

`OptCV` for tuning `scikit-learn` estimators with any `hyperactive` optimizer:

```python
# 1. defining the tuned estimator:
from sklearn.svm import SVC
from hyperactive.integrations.sklearn import OptCV
from hyperactive.opt import HillClimbing

param_grid = {"kernel": ["linear", "rbf"], "C": [1, 10]}
tuned_svc = OptCV(SVC(), HillClimbing(param_grid))

# 2. fitting the tuned estimator:
from sklearn.datasets import load_iris
from sklearn.model_selection import train_test_split
X, y = load_iris(return_X_y=True)
X_train, X_test, y_train, y_test = train_test_split(X, y, test_size=0.2)

tuned_svc.fit(X_train, y_train)

y_pred = tuned_svc.predict(X_test)

# 3. obtaining best parameters and best estimator
best_params = tuned_svc.best_params_
best_estimator = tuned_svc.best_estimator_
```

<img src="./docs/images/bayes_convex.gif" align="right" width="500">

## Overview

<h3 align="center">
Hyperactive features a collection of optimization algorithms that can be used for a variety of optimization problems. The following table shows examples of its capabilities:
</h3>


<br>

<table>
  <tbody>
    <tr align="center" valign="center">
      <td>
        <strong>Optimization Techniques</strong>
        <img src="./docs/images/blue.jpg"/>
      </td>
      <td>
        <strong>Tested and Supported Packages</strong>
        <img src="./docs/images/blue.jpg"/>
      </td>
      <td>
        <strong>Optimization Applications</strong>
        <img src="./docs/images/blue.jpg"/>
      </td>
    </tr>
    <tr/>
    <tr valign="top">
      <td>
        <a><b>Local Search:</b></a>
          <ul>
            <li><a href="./examples/optimization_techniques/hill_climbing.py">Hill Climbing</a></li>
            <li><a href="./examples/optimization_techniques/repulsing_hill_climbing.py">Repulsing Hill Climbing</a></li>
            <li><a href="./examples/optimization_techniques/simulated_annealing.py">Simulated Annealing</a></li>
            <li><a href="./examples/optimization_techniques/downhill_simplex.py">Downhill Simplex Optimizer</a></li>
         </ul><br>
        <a><b>Global Search:</b></a>
          <ul>
            <li><a href="./examples/optimization_techniques/random_search.py">Random Search</a></li>
            <li><a href="./examples/optimization_techniques/grid_search.py">Grid Search</a></li>
            <li><a href="./examples/optimization_techniques/rand_rest_hill_climbing.py">Random Restart Hill Climbing</a></li>
            <li><a href="./examples/optimization_techniques/random_annealing.py">Random Annealing</a> [<a href="#/./overview#experimental-algorithms">*</a>] </li>
            <li><a href="./examples/optimization_techniques/pattern_search.py">Powell's Method</a></li>
            <li><a href="./examples/optimization_techniques/powells_method.py">Pattern Search</a></li>
         </ul><br>
        <a><b>Population Methods:</b></a>
          <ul>
            <li><a href="./examples/optimization_techniques/parallel_tempering.py">Parallel Tempering</a></li>
            <li><a href="./examples/optimization_techniques/particle_swarm_optimization.py">Particle Swarm Optimizer</li>
            <li><a href="./examples/optimization_techniques/spiral_optimization.py">Spiral Optimization</li>
            <li>Genetic Algorithm</a></li>
            <li><a href="./examples/optimization_techniques/evolution_strategy.py">Evolution Strategy</a></li>
            <li>Differential Evolution</a></li>
          </ul><br>
        <a><b>Sequential Methods:</b></a>
          <ul>
            <li><a href="./examples/optimization_techniques/bayesian_optimization.py">Bayesian Optimization</a></li>
            <li><a href="./examples/optimization_techniques/lipschitz_optimization.py">Lipschitz Optimization</a></li>
            <li><a href="./examples/optimization_techniques/direct_algorithm.py">Direct Algorithm</a></li>
            <li><a href="./examples/optimization_techniques/tpe.py">Tree of Parzen Estimators</a></li>
            <li><a href="./examples/optimization_techniques/forest_optimization.py">Forest Optimizer</a>
            [<a href="#/./overview#references">dto</a>] </li>
          </ul>
      </td>
      <td>
        <a><b>Machine Learning:</b></a>
          <ul>
              <li><a href="./examples/tested_and_supported_packages/sklearn_example.py">Scikit-learn</a></li>
              <li><a href="./examples/tested_and_supported_packages/xgboost_example.py">XGBoost</a></li>
              <li><a href="./examples/tested_and_supported_packages/lightgbm_example.py">LightGBM</a></li>
              <li><a href="./examples/tested_and_supported_packages/catboost_example.py">CatBoost</a></li>
              <li><a href="./examples/tested_and_supported_packages/rgf_example.py">RGF</a></li>
              <li><a href="./examples/tested_and_supported_packages/mlxtend_example.py">Mlxtend</a></li>
          </ul><br>
        <a><b>Deep Learning:</b></a>
          <ul>
              <li><a href="./examples/tested_and_supported_packages/tensorflow_example.py">Tensorflow</a></li>
              <li><a href="./examples/tested_and_supported_packages/keras_example.py">Keras</a></li>
              <li><a href="./examples/tested_and_supported_packages/pytorch_example.py">Pytorch</a></li>
          </ul><br>
        <a><b>Parallel Computing:</b></a>
          <ul>
              <li><a href="./examples/tested_and_supported_packages/multiprocessing_example.py">Multiprocessing</a></li>
              <li><a href="./examples/tested_and_supported_packages/joblib_example.py">Joblib</a></li>
              <li>Pathos</li>
          </ul>
      </td>
      <td>
        <a><b>Feature Engineering:</b></a>
          <ul>
            <li><a href="./examples/optimization_applications/feature_transformation.py">Feature Transformation</a></li>
            <li><a href="./examples/optimization_applications/feature_selection.py">Feature Selection</a></li>
          </ul>
        <a><b>Machine Learning:</b></a>
          <ul>
            <li><a href="./examples/optimization_applications/hyperpara_optimize.py">Hyperparameter Tuning</a></li>
            <li><a href="./examples/optimization_applications/model_selection.py">Model Selection</a></li>
            <li><a href="./examples/optimization_applications/sklearn_pipeline_example.py">Sklearn Pipelines</a></li>
            <li><a href="./examples/optimization_applications/ensemble_learning_example.py">Ensemble Learning</a></li>
          </ul>
        <a><b>Deep Learning:</b></a>
          <ul>
            <li><a href="./examples/optimization_applications/neural_architecture_search.py">Neural Architecture Search</a></li>
            <li><a href="./examples/optimization_applications/pretrained_nas.py">Pretrained Neural Architecture Search</a></li>
            <li><a href="./examples/optimization_applications/transfer_learning.py">Transfer Learning</a></li>
          </ul>
        <a><b>Data Collection:</b></a>
          <ul>
            <li><a href="./examples/optimization_applications/meta_data_collection.py">Search Data Collection</a></li>
            <li><a href="./examples/optimization_applications/meta_optimization.py">Meta Optimization</a></li>
            <li><a href="./examples/optimization_applications/meta_learning.py">Meta Learning</a></li>
          </ul>
        <a><b>Miscellaneous:</b></a>
          <ul>
            <li><a href="./examples/optimization_applications/test_function.py">Test Functions</a></li>
            <li>Fit Gaussian Curves</li>
            <li><a href="./examples/optimization_applications/multiple_scores.py">Managing multiple objectives</a></li>
            <li><a href="./examples/optimization_applications/search_space_example.py">Managing objects in search space</a></li>
            <li><a href="./examples/optimization_applications/constrained_optimization.py">Constrained Optimization</a></li>
            <li><a href="./examples/optimization_applications/memory.py">Memorize evaluations</a></li>
          </ul>
      </td>
    </tr>
  </tbody>
</table>

The examples above are not necessarily done with realistic datasets or training procedures.
The purpose is fast execution of the solution proposal and giving the user ideas for interesting usecases.


<br>

## Sideprojects and Tools

The following packages are designed to support Hyperactive and expand its use cases.

| Package                                                                       | Description                                                                          |
|-------------------------------------------------------------------------------|--------------------------------------------------------------------------------------|
| [Search-Data-Collector](https://github.com/SimonBlanke/search-data-collector) | Simple tool to save search-data during or after the optimization run into csv-files. |
| [Search-Data-Explorer](https://github.com/SimonBlanke/search-data-explorer)   | Visualize search-data with plotly inside a streamlit dashboard.

<<<<<<< HEAD
=======
If you want news about Hyperactive and related projects you can follow me on [twitter](https://twitter.com/blanke_simon).


<br>

## Notebooks and Tutorials

- [Introduction to Hyperactive](https://nbviewer.org/github/SimonBlanke/hyperactive-tutorial/blob/main/notebooks/hyperactive_tutorial.ipynb)


<br>

## Installation

The most recent version of Hyperactive is available on PyPi:

[![pyversions](https://img.shields.io/pypi/pyversions/hyperactive.svg?style=for-the-badge&logo=python&color=blue&logoColor=white)](https://pypi.org/project/hyperactive)
[![PyPI version](https://img.shields.io/pypi/v/hyperactive?style=for-the-badge&logo=pypi&color=green&logoColor=white)](https://pypi.org/project/hyperactive/)
[![PyPI version](https://img.shields.io/pypi/dm/hyperactive?style=for-the-badge&color=red)](https://pypi.org/project/hyperactive/)

```console
pip install hyperactive
```



<br>

## Example

```python
from sklearn.model_selection import cross_val_score
from sklearn.ensemble import GradientBoostingRegressor
from sklearn.datasets import load_diabetes
from hyperactive import Hyperactive

data = load_diabetes()
X, y = data.data, data.target

# define the model in a function
def model(opt):
    # pass the suggested parameter to the machine learning model
    gbr = GradientBoostingRegressor(
        n_estimators=opt["n_estimators"], max_depth=opt["max_depth"]
    )
    scores = cross_val_score(gbr, X, y, cv=4)

    # return a single numerical value
    return scores.mean()

# search space determines the ranges of parameters you want the optimizer to search through
search_space = {
    "n_estimators": list(range(10, 150, 5)),
    "max_depth": list(range(2, 12)),
}

# start the optimization run
hyper = Hyperactive()
hyper.add_search(model, search_space, n_iter=50)
hyper.run()

```

<br>

## Hyperactive API reference


<br>

### Basic Usage

<details>
<summary><b> Hyperactive(verbosity, distribution, n_processes)</b></summary>

- verbosity = ["progress_bar", "print_results", "print_times"]
  - Possible parameter types: (list, False)
  - The verbosity list determines what part of the optimization information will be printed in the command line.

- distribution = "multiprocessing"
  - Possible parameter types: ("multiprocessing", "joblib", "pathos")
  - Determine, which distribution service you want to use. Each library uses different packages to pickle objects:
    - multiprocessing uses pickle
    - joblib uses dill
    - pathos uses cloudpickle


- n_processes = "auto",
  - Possible parameter types: (str, int)
  - The maximum number of processes that are allowed to run simultaneously. If n_processes is of int-type there will only run n_processes-number of jobs simultaneously instead of all at once. So if n_processes=10 and n_jobs_total=35, then the schedule would look like this 10 - 10 - 10 - 5. This saves computational resources if there is a large number of n_jobs. If "auto", then n_processes is the sum of all n_jobs (from .add_search(...)).

</details>


<details>
<summary><b> .add_search(objective_function, search_space, n_iter, optimizer, n_jobs, initialize, pass_through, callbacks, catch, max_score, early_stopping, random_state, memory, memory_warm_start)</b></summary>


- objective_function
  - Possible parameter types: (callable)
  - The objective function defines the optimization problem. The optimization algorithm will try to maximize the numerical value that is returned by the objective function by trying out different parameters from the search space.


- search_space
  - Possible parameter types: (dict)
  - Defines the space were the optimization algorithm can search for the best parameters for the given objective function.


- n_iter
  - Possible parameter types: (int)
  - The number of iterations that will be performed during the optimization run. The entire iteration consists of the optimization-step, which decides the next parameter that will be evaluated and the evaluation-step, which will run the objective function with the chosen parameter and return the score.


- optimizer = "default"
  - Possible parameter types: ("default", initialized optimizer object)
  - Instance of optimization class that can be imported from Hyperactive. "default" corresponds to the random search optimizer. The imported optimization classes from hyperactive are different from gfo. They only accept optimizer-specific-parameters. The following classes can be imported and used:

    - HillClimbingOptimizer
    - StochasticHillClimbingOptimizer
    - RepulsingHillClimbingOptimizer
    - SimulatedAnnealingOptimizer
    - DownhillSimplexOptimizer
    - RandomSearchOptimizer
    - GridSearchOptimizer
    - RandomRestartHillClimbingOptimizer
    - RandomAnnealingOptimizer
    - PowellsMethod
    - PatternSearch
    - ParallelTemperingOptimizer
    - ParticleSwarmOptimizer
    - SpiralOptimization
    - GeneticAlgorithmOptimizer
    - EvolutionStrategyOptimizer
    - DifferentialEvolutionOptimizer
    - BayesianOptimizer
    - LipschitzOptimizer
    - DirectAlgorithm
    - TreeStructuredParzenEstimators
    - ForestOptimizer

  - Example:
    ```python
    ...

    opt_hco = HillClimbingOptimizer(epsilon=0.08)
    hyper = Hyperactive()
    hyper.add_search(..., optimizer=opt_hco)
    hyper.run()

    ...
    ```


- n_jobs = 1
  - Possible parameter types: (int)
  - Number of jobs to run in parallel. Those jobs are optimization runs that work independent from another (no information sharing). If n_jobs == -1 the maximum available number of cpu cores is used.


- initialize = {"grid": 4, "random": 2, "vertices": 4}
  - Possible parameter types: (dict)
  - The initialization dictionary automatically determines a number of parameters that will be evaluated in the first n iterations (n is the sum of the values in initialize). The initialize keywords are the following:
    - grid
      - Initializes positions in a grid like pattern. Positions that cannot be put into a grid are randomly positioned. For very high dimensional search spaces (>30) this pattern becomes random.
    - vertices
      - Initializes positions at the vertices of the search space. Positions that cannot be put into a new vertex are randomly positioned.

    - random
      - Number of random initialized positions

    - warm_start
      - List of parameter dictionaries that marks additional start points for the optimization run.

    Example:
    ```python
    ...
    search_space = {
        "x1": list(range(10, 150, 5)),
        "x2": list(range(2, 12)),
    }

    ws1 = {"x1": 10, "x2": 2}
    ws2 = {"x1": 15, "x2": 10}

    hyper = Hyperactive()
    hyper.add_search(
        model,
        search_space,
        n_iter=30,
        initialize={"grid": 4, "random": 10, "vertices": 4, "warm_start": [ws1, ws2]},
    )
    hyper.run()
    ```


- pass_through = {}
  - Possible parameter types: (dict)
  - The pass_through accepts a dictionary that contains information that will be passed to the objective-function argument. This information will not change during the optimization run, unless the user does so by himself (within the objective-function).

    Example:
    ```python
    ...
    def objective_function(para):
        para.pass_through["stuff1"] # <--- this variable is 1
        para.pass_through["stuff2"] # <--- this variable is 2

        score = -para["x1"] * para["x1"]
        return score

    pass_through = {
      "stuff1": 1,
      "stuff2": 2,
    }

    hyper = Hyperactive()
    hyper.add_search(
        model,
        search_space,
        n_iter=30,
        pass_through=pass_through,
    )
    hyper.run()
    ```


- callbacks = {}
  - Possible parameter types: (dict)
  - The callbacks enables you to pass functions to hyperactive that are called every iteration during the optimization run. The function has access to the same argument as the objective-function. You can decide if the functions are called before or after the objective-function is evaluated via the keys of the callbacks-dictionary. The values of the dictionary are lists of the callback-functions. The following example should show they way to use callbacks:


    Example:
    ```python
    ...

    def callback_1(access):
      # do some stuff

    def callback_2(access):
      # do some stuff

    def callback_3(access):
      # do some stuff

    hyper = Hyperactive()
    hyper.add_search(
        objective_function,
        search_space,
        n_iter=100,
        callbacks={
          "after": [callback_1, callback_2],
          "before": [callback_3]
          },
    )
    hyper.run()
    ```


- catch = {}
  - Possible parameter types: (dict)
  - The catch parameter provides a way to handle exceptions that occur during the evaluation of the objective-function or the callbacks. It is a dictionary that accepts the exception class as a key and the score that is returned instead as the value. This way you can handle multiple types of exceptions and return different scores for each.
  In the case of an exception it often makes sense to return `np.nan` as a score. You can see an example of this in the following code-snippet:

    Example:
    ```python
    ...

    hyper = Hyperactive()
    hyper.add_search(
        objective_function,
        search_space,
        n_iter=100,
        catch={
          ValueError: np.nan,
          },
    )
    hyper.run()
    ```


- max_score = None
  - Possible parameter types: (float, None)
  - Maximum score until the optimization stops. The score will be checked after each completed iteration.


- early_stopping=None
  - (dict, None)
  - Stops the optimization run early if it did not achive any score-improvement within the last iterations. The early_stopping-parameter enables to set three parameters:
    - `n_iter_no_change`: Non-optional int-parameter. This marks the last n iterations to look for an improvement over the iterations that came before n. If the best score of the entire run is within those last n iterations the run will continue (until other stopping criteria are met), otherwise the run will stop.
    - `tol_abs`: Optional float-paramter. The score must have improved at least this absolute tolerance in the last n iterations over the best score in the iterations before n. This is an absolute value, so 0.1 means an imporvement of 0.8 -> 0.9 is acceptable but 0.81 -> 0.9 would stop the run.
    - `tol_rel`: Optional float-paramter. The score must have imporved at least this relative tolerance (in percentage) in the last n iterations over the best score in the iterations before n. This is a relative value, so 10 means an imporvement of 0.8 -> 0.88 is acceptable but 0.8 -> 0.87 would stop the run.

  - random_state = None
  - Possible parameter types: (int, None)
  - Random state for random processes in the random, numpy and scipy module.


- memory = "share"
  - Possible parameter types: (bool, "share")
  - Whether or not to use the "memory"-feature. The memory is a dictionary, which gets filled with parameters and scores during the optimization run. If the optimizer encounters a parameter that is already in the dictionary it just extracts the score instead of reevaluating the objective function (which can take a long time). If memory is set to "share" and there are multiple jobs for the same objective function then the memory dictionary is automatically shared between the different processes.

- memory_warm_start = None
  - Possible parameter types: (pandas dataframe, None)
  - Pandas dataframe that contains score and parameter information that will be automatically loaded into the memory-dictionary.

      example:

      <table class="table">
        <thead class="table-head">
          <tr class="row">
            <td class="cell">score</td>
            <td class="cell">x1</td>
            <td class="cell">x2</td>
            <td class="cell">x...</td>
          </tr>
        </thead>
        <tbody class="table-body">
          <tr class="row">
            <td class="cell">0.756</td>
            <td class="cell">0.1</td>
            <td class="cell">0.2</td>
            <td class="cell">...</td>
          </tr>
          <tr class="row">
            <td class="cell">0.823</td>
            <td class="cell">0.3</td>
            <td class="cell">0.1</td>
            <td class="cell">...</td>
          </tr>
          <tr class="row">
            <td class="cell">...</td>
            <td class="cell">...</td>
            <td class="cell">...</td>
            <td class="cell">...</td>
          </tr>
          <tr class="row">
            <td class="cell">...</td>
            <td class="cell">...</td>
            <td class="cell">...</td>
            <td class="cell">...</td>
          </tr>
        </tbody>
      </table>


</details>



<details>
<summary><b> .run(max_time)</b></summary>

- max_time = None
  - Possible parameter types: (float, None)
  - Maximum number of seconds until the optimization stops. The time will be checked after each completed iteration.

</details>



<br>

### Special Parameters

<details>
<summary><b> Objective Function</b></summary>

Each iteration consists of two steps:
 - The optimization step: decides what position in the search space (parameter set) to evaluate next
 - The evaluation step: calls the objective function, which returns the score for the given position in the search space

The objective function has one argument that is often called "para", "params", "opt" or "access".
This argument is your access to the parameter set that the optimizer has selected in the
corresponding iteration.

```python
def objective_function(opt):
    # get x1 and x2 from the argument "opt"
    x1 = opt["x1"]
    x2 = opt["x2"]

    # calculate the score with the parameter set
    score = -(x1 * x1 + x2 * x2)

    # return the score
    return score
```

The objective function always needs a score, which shows how "good" or "bad" the current parameter set is. But you can also return some additional information with a dictionary:

```python
def objective_function(opt):
    x1 = opt["x1"]
    x2 = opt["x2"]

    score = -(x1 * x1 + x2 * x2)

    other_info = {
      "x1 squared" : x1**2,
      "x2 squared" : x2**2,
    }

    return score, other_info
```

When you take a look at the results (a pandas dataframe with all iteration information) after the run has ended you will see the additional information in it. The reason we need a dictionary for this is because Hyperactive needs to know the names of the additonal parameters. The score does not need that, because it is always called "score" in the results. You can run [this example script](https://github.com/SimonBlanke/Hyperactive/blob/main/examples/optimization_applications/multiple_scores.py) if you want to give it a try.

</details>


<details>
<summary><b> Search Space Dictionary</b></summary>

The search space defines what values the optimizer can select during the search. These selected values will be inside the objective function argument and can be accessed like in a dictionary. The values in each search space dimension should always be in a list. If you use np.arange you should put it in a list afterwards:

```python
search_space = {
    "x1": list(np.arange(-100, 101, 1)),
    "x2": list(np.arange(-100, 101, 1)),
}
```

A special feature of Hyperactive is shown in the next example. You can put not just numeric values into the search space dimensions, but also strings and functions. This enables a very high flexibility in how you can create your studies.

```python
def func1():
  # do stuff
  return stuff


def func2():
  # do stuff
  return stuff


search_space = {
    "x": list(np.arange(-100, 101, 1)),
    "str": ["a string", "another string"],
    "function" : [func1, func2],
}
```

If you want to put other types of variables (like numpy arrays, pandas dataframes, lists, ...) into the search space you can do that via functions:

```python
def array1():
  return np.array([1, 2, 3])


def array2():
  return np.array([3, 2, 1])


search_space = {
    "x": list(np.arange(-100, 101, 1)),
    "str": ["a string", "another string"],
    "numpy_array" : [array1, array2],
}
```

The functions contain the numpy arrays and returns them. This way you can use them inside the objective function.


</details>


<details>
<summary><b> Optimizer Classes</b></summary>

Each of the following optimizer classes can be initialized and passed to the "add_search"-method via the "optimizer"-argument. During this initialization the optimizer class accepts **only optimizer-specific-paramters** (no random_state, initialize, ... ):

  ```python
  optimizer = HillClimbingOptimizer(epsilon=0.1, distribution="laplace", n_neighbours=4)
  ```

  for the default parameters you can just write:

  ```python
  optimizer = HillClimbingOptimizer()
  ```

  and pass it to Hyperactive:

  ```python
  hyper = Hyperactive()
  hyper.add_search(model, search_space, optimizer=optimizer, n_iter=100)
  hyper.run()
  ```

  So the optimizer-classes are **different** from Gradient-Free-Optimizers. A more detailed explanation of the optimization-algorithms and the optimizer-specific-paramters can be found in the [Optimization Tutorial](https://github.com/SimonBlanke/optimization-tutorial).

- HillClimbingOptimizer
- RepulsingHillClimbingOptimizer
- SimulatedAnnealingOptimizer
- DownhillSimplexOptimizer
- RandomSearchOptimizer
- GridSearchOptimizer
- RandomRestartHillClimbingOptimizer
- RandomAnnealingOptimizer
- PowellsMethod
- PatternSearch
- ParallelTemperingOptimizer
- ParticleSwarmOptimizer
- GeneticAlgorithmOptimizer
- EvolutionStrategyOptimizer
- DifferentialEvolutionOptimizer
- BayesianOptimizer
- TreeStructuredParzenEstimators
- ForestOptimizer

</details>



<br>

### Result Attributes


<details>
<summary><b> .best_para(objective_function)</b></summary>

- objective_function
  - (callable)
- returnes: dictionary
- Parameter dictionary of the best score of the given objective_function found in the previous optimization run.

  example:
  ```python
  {
    'x1': 0.2,
    'x2': 0.3,
  }
  ```

</details>


<details>
<summary><b> .best_score(objective_function)</b></summary>

- objective_function
  - (callable)
- returns: int or float
- Numerical value of the best score of the given objective_function found in the previous optimization run.

</details>


<details>
<summary><b> .search_data(objective_function, times=False)</b></summary>

- objective_function
  - (callable)
- returns: Pandas dataframe
- The dataframe contains score and parameter information of the given objective_function found in the optimization run. If the parameter `times` is set to True the evaluation- and iteration- times are added to the dataframe.

    example:

    <table class="table">
      <thead class="table-head">
        <tr class="row">
          <td class="cell">score</td>
          <td class="cell">x1</td>
          <td class="cell">x2</td>
          <td class="cell">x...</td>
        </tr>
      </thead>
      <tbody class="table-body">
        <tr class="row">
          <td class="cell">0.756</td>
          <td class="cell">0.1</td>
          <td class="cell">0.2</td>
          <td class="cell">...</td>
        </tr>
        <tr class="row">
          <td class="cell">0.823</td>
          <td class="cell">0.3</td>
          <td class="cell">0.1</td>
          <td class="cell">...</td>
        </tr>
        <tr class="row">
          <td class="cell">...</td>
          <td class="cell">...</td>
          <td class="cell">...</td>
          <td class="cell">...</td>
        </tr>
        <tr class="row">
          <td class="cell">...</td>
          <td class="cell">...</td>
          <td class="cell">...</td>
          <td class="cell">...</td>
        </tr>
      </tbody>
    </table>

</details>




<br>

## Roadmap


<details>
<summary><b>v2.0.0</b> :heavy_check_mark:</summary>

  - [x] Change API
</details>


<details>
<summary><b>v2.1.0</b> :heavy_check_mark:</summary>

  - [x] Save memory of evaluations for later runs (long term memory)
  - [x] Warm start sequence based optimizers with long term memory
  - [x] Gaussian process regressors from various packages (gpy, sklearn, GPflow, ...) via wrapper
</details>


<details>
<summary><b>v2.2.0</b> :heavy_check_mark:</summary>

  - [x] Add basic dataset meta-features to long term memory
  - [x] Add helper-functions for memory
      - [x] connect two different model/dataset hashes
      - [x] split two different model/dataset hashes
      - [x] delete memory of model/dataset
      - [x] return best known model for dataset
      - [x] return search space for best model
      - [x] return best parameter for best model
</details>


<details>
<summary><b>v2.3.0</b> :heavy_check_mark:</summary>

  - [x] Tree-structured Parzen Estimator
  - [x] Decision Tree Optimizer
  - [x] add "max_sample_size" and "skip_retrain" parameter for sbom to decrease optimization time
</details>


<details>
<summary><b>v3.0.0</b> :heavy_check_mark:</summary>

  - [x] New API
      - [x] expand usage of objective-function
      - [x] No passing of training data into Hyperactive
      - [x] Removing "long term memory"-support (better to do in separate package)
      - [x] More intuitive selection of optimization strategies and parameters
      - [x] Separate optimization algorithms into other package
      - [x] expand api so that optimizer parameter can be changed at runtime
      - [x] add extensive testing procedure (similar to Gradient-Free-Optimizers)

</details>


<details>
<summary><b>v3.1.0</b> :heavy_check_mark:</summary>

  - [x] Decouple number of runs from active processes (Thanks to [PartiallyTyped](https://github.com/PartiallyTyped))

</details>


<details>
<summary><b>v3.2.0</b> :heavy_check_mark:</summary>

  - [x] Dashboard for visualization of search-data at runtime via streamlit (Progress-Board)

</details>


<details>
<summary><b>v3.3.0</b> :heavy_check_mark:</summary>

  - [x] Early stopping
  - [x] Shared memory dictionary between processes with the same objective function

</details>


<details>
<summary><b>v4.0.0</b> :heavy_check_mark:</summary>

  - [x] small adjustments to API
  - [x] move optimization strategies into sub-module "optimizers"
  - [x] preparation for future add ons (long-term-memory, meta-learn, ...) from separate repositories
  - [x] separate progress board into separate repository

</details>


<details>
<summary><b>v4.1.0</b> :heavy_check_mark:</summary>

  - [x] add python 3.9 to testing
  - [x] add pass_through-parameter
  - [x] add v1 GFO optimization algorithms

</details>


<details>
<summary><b>v4.2.0</b> :heavy_check_mark:</summary>

  - [x] add callbacks-parameter
  - [x] add catch-parameter
  - [x] add option to add eval- and iter- times to search-data

</details>


<details>
<summary><b>v4.3.0</b> :heavy_check_mark:</summary>

  - [x] add new features from GFO
    - [x] add Spiral Optimization
    - [x] add Lipschitz Optimizer
    - [x] add DIRECT Optimizer
    - [x] print the random seed for reproducibility

</details>


<details>
<summary><b>v4.4.0</b> :heavy_check_mark: </summary>

  - [x] add Optimization-Strategies
  - [x] redesign progress-bar

</details>


<details>
<summary><b>v4.5.0</b> :heavy_check_mark: </summary>

  - [x] add early stopping feature to custom optimization strategies
  - [x] display additional outputs from objective-function in results in command-line
  - [x] add type hints to hyperactive-api

</details>


<details>
<summary><b>v4.6.0</b> :heavy_check_mark: </summary>

  - [x] add support for constrained optimization

</details>


<details>
<summary><b>v4.7.0</b> :heavy_check_mark: </summary>

  - [x] add Genetic algorithm optimizer
  - [x] add Differential evolution optimizer

</details>


<details>
<summary><b>v4.8.0</b> :heavy_check_mark:</summary>

  - [x] add support for numpy v2
  - [x] add support for pandas v2
  - [x] add support for python 3.12
  - [x] transfer setup.py to pyproject.toml
  - [x] change project structure to src-layout

</details>


<details>
<summary><b>v4.9.0</b> </summary>

  - [ ] add sklearn integration

</details>





<details>
<summary><b>Future releases</b> </summary>

  - [ ] new optimization algorithms from [Gradient-Free-Optimizers](https://github.com/SimonBlanke/Gradient-Free-Optimizers) will always be added to Hyperactive
  - [ ] add "prune_search_space"-method to custom optimization strategy class

</details>

>>>>>>> d88cf709


<br>

## FAQ

#### Known Errors + Solutions

<details>
<summary><b> Read this before opening a bug-issue </b></summary>

<br>

- <b>Are you sure the bug is located in Hyperactive? </b>

  The error might be located in the optimization-backend.
  Look at the error message from the command line. <b>If</b> one of the last messages look like this:
     - File "/.../gradient_free_optimizers/...", line ...

  <b>Then</b> you should post the bug report in:
     - https://github.com/SimonBlanke/Gradient-Free-Optimizers

  <br>Otherwise</b> you can post the bug report in Hyperactive

- <b>Do you have the correct Hyperactive version? </b>

  Every major version update (e.g. v2.2 -> v3.0) the API of Hyperactive changes.
  Check which version of Hyperactive you have. If your major version is older you have two options:

  <b>Recommended:</b> You could just update your Hyperactive version with:
  ```bash
  pip install hyperactive --upgrade
  ```
  This way you can use all the new documentation and examples from the current repository.

  Or you could continue using the old version and use an old repository branch as documentation.
  You can do that by selecting the corresponding branch. (top right of the repository. The default is "main")
  So if your major version is older (e.g. v2.1.0) you can select the 2.x.x branch to get the old repository for that version.

- <b>Provide example code for error reproduction </b>
  To understand and fix the issue I need an example code to reproduce the error.
  I must be able to just copy the code into a py-file and execute it to reproduce the error.

</details>


<details>
<summary> MemoryError: Unable to allocate ... for an array with shape (...) </summary>

<br>

This is expected of the current implementation of smb-optimizers. For all Sequential model based algorithms you have to keep your eyes on the search space size:
```python
search_space_size = 1
for value_ in search_space.values():
    search_space_size *= len(value_)

print("search_space_size", search_space_size)
```
Reduce the search space size to resolve this error.

</details>


<details>
<summary> TypeError: cannot pickle '_thread.RLock' object </summary>

<br>

This is because you have classes and/or non-top-level objects in the search space. Pickle (used by multiprocessing) cannot serialize them. Setting distribution to "joblib" or "pathos" may fix this problem:
```python
hyper = Hyperactive(distribution="joblib")
```

</details>


<details>
<summary> Command line full of warnings </summary>

<br>

Very often warnings from sklearn or numpy. Those warnings do not correlate with bad performance from Hyperactive. Your code will most likely run fine. Those warnings are very difficult to silence.

It should help to put this at the very top of your script:
```python
def warn(*args, **kwargs):
    pass


import warnings

warnings.warn = warn
```

</details>


<details>
<summary> Warning: Not enough initial positions for population size </summary>

<br>

This warning occurs because Hyperactive needs more initial positions to choose from to generate a population for the optimization algorithm:
The number of initial positions is determined by the `initialize`-parameter in the `add_search`-method.
```python
# This is how it looks per default
initialize = {"grid": 4, "random": 2, "vertices": 4}

# You could set it to this for a maximum population of 20
initialize = {"grid": 4, "random": 12, "vertices": 4}
```

</details>



<br>

## References

#### [dto] [Scikit-Optimize](https://github.com/scikit-optimize/scikit-optimize/blob/master/skopt/learning/forest.py)

<br>

## Citing Hyperactive

    @Misc{hyperactive2021,
      author =   {{Simon Blanke}},
      title =    {{Hyperactive}: An optimization and data collection toolbox for convenient and fast prototyping of computationally expensive models.},
      howpublished = {\url{https://github.com/SimonBlanke}},
      year = {since 2019}
    }


<br>

## License

[![LICENSE](https://img.shields.io/github/license/SimonBlanke/Hyperactive?style=for-the-badge)](https://github.com/SimonBlanke/Hyperactive/blob/main/LICENSE)<|MERGE_RESOLUTION|>--- conflicted
+++ resolved
@@ -287,802 +287,6 @@
 | [Search-Data-Collector](https://github.com/SimonBlanke/search-data-collector) | Simple tool to save search-data during or after the optimization run into csv-files. |
 | [Search-Data-Explorer](https://github.com/SimonBlanke/search-data-explorer)   | Visualize search-data with plotly inside a streamlit dashboard.
 
-<<<<<<< HEAD
-=======
-If you want news about Hyperactive and related projects you can follow me on [twitter](https://twitter.com/blanke_simon).
-
-
-<br>
-
-## Notebooks and Tutorials
-
-- [Introduction to Hyperactive](https://nbviewer.org/github/SimonBlanke/hyperactive-tutorial/blob/main/notebooks/hyperactive_tutorial.ipynb)
-
-
-<br>
-
-## Installation
-
-The most recent version of Hyperactive is available on PyPi:
-
-[![pyversions](https://img.shields.io/pypi/pyversions/hyperactive.svg?style=for-the-badge&logo=python&color=blue&logoColor=white)](https://pypi.org/project/hyperactive)
-[![PyPI version](https://img.shields.io/pypi/v/hyperactive?style=for-the-badge&logo=pypi&color=green&logoColor=white)](https://pypi.org/project/hyperactive/)
-[![PyPI version](https://img.shields.io/pypi/dm/hyperactive?style=for-the-badge&color=red)](https://pypi.org/project/hyperactive/)
-
-```console
-pip install hyperactive
-```
-
-
-
-<br>
-
-## Example
-
-```python
-from sklearn.model_selection import cross_val_score
-from sklearn.ensemble import GradientBoostingRegressor
-from sklearn.datasets import load_diabetes
-from hyperactive import Hyperactive
-
-data = load_diabetes()
-X, y = data.data, data.target
-
-# define the model in a function
-def model(opt):
-    # pass the suggested parameter to the machine learning model
-    gbr = GradientBoostingRegressor(
-        n_estimators=opt["n_estimators"], max_depth=opt["max_depth"]
-    )
-    scores = cross_val_score(gbr, X, y, cv=4)
-
-    # return a single numerical value
-    return scores.mean()
-
-# search space determines the ranges of parameters you want the optimizer to search through
-search_space = {
-    "n_estimators": list(range(10, 150, 5)),
-    "max_depth": list(range(2, 12)),
-}
-
-# start the optimization run
-hyper = Hyperactive()
-hyper.add_search(model, search_space, n_iter=50)
-hyper.run()
-
-```
-
-<br>
-
-## Hyperactive API reference
-
-
-<br>
-
-### Basic Usage
-
-<details>
-<summary><b> Hyperactive(verbosity, distribution, n_processes)</b></summary>
-
-- verbosity = ["progress_bar", "print_results", "print_times"]
-  - Possible parameter types: (list, False)
-  - The verbosity list determines what part of the optimization information will be printed in the command line.
-
-- distribution = "multiprocessing"
-  - Possible parameter types: ("multiprocessing", "joblib", "pathos")
-  - Determine, which distribution service you want to use. Each library uses different packages to pickle objects:
-    - multiprocessing uses pickle
-    - joblib uses dill
-    - pathos uses cloudpickle
-
-
-- n_processes = "auto",
-  - Possible parameter types: (str, int)
-  - The maximum number of processes that are allowed to run simultaneously. If n_processes is of int-type there will only run n_processes-number of jobs simultaneously instead of all at once. So if n_processes=10 and n_jobs_total=35, then the schedule would look like this 10 - 10 - 10 - 5. This saves computational resources if there is a large number of n_jobs. If "auto", then n_processes is the sum of all n_jobs (from .add_search(...)).
-
-</details>
-
-
-<details>
-<summary><b> .add_search(objective_function, search_space, n_iter, optimizer, n_jobs, initialize, pass_through, callbacks, catch, max_score, early_stopping, random_state, memory, memory_warm_start)</b></summary>
-
-
-- objective_function
-  - Possible parameter types: (callable)
-  - The objective function defines the optimization problem. The optimization algorithm will try to maximize the numerical value that is returned by the objective function by trying out different parameters from the search space.
-
-
-- search_space
-  - Possible parameter types: (dict)
-  - Defines the space were the optimization algorithm can search for the best parameters for the given objective function.
-
-
-- n_iter
-  - Possible parameter types: (int)
-  - The number of iterations that will be performed during the optimization run. The entire iteration consists of the optimization-step, which decides the next parameter that will be evaluated and the evaluation-step, which will run the objective function with the chosen parameter and return the score.
-
-
-- optimizer = "default"
-  - Possible parameter types: ("default", initialized optimizer object)
-  - Instance of optimization class that can be imported from Hyperactive. "default" corresponds to the random search optimizer. The imported optimization classes from hyperactive are different from gfo. They only accept optimizer-specific-parameters. The following classes can be imported and used:
-
-    - HillClimbingOptimizer
-    - StochasticHillClimbingOptimizer
-    - RepulsingHillClimbingOptimizer
-    - SimulatedAnnealingOptimizer
-    - DownhillSimplexOptimizer
-    - RandomSearchOptimizer
-    - GridSearchOptimizer
-    - RandomRestartHillClimbingOptimizer
-    - RandomAnnealingOptimizer
-    - PowellsMethod
-    - PatternSearch
-    - ParallelTemperingOptimizer
-    - ParticleSwarmOptimizer
-    - SpiralOptimization
-    - GeneticAlgorithmOptimizer
-    - EvolutionStrategyOptimizer
-    - DifferentialEvolutionOptimizer
-    - BayesianOptimizer
-    - LipschitzOptimizer
-    - DirectAlgorithm
-    - TreeStructuredParzenEstimators
-    - ForestOptimizer
-
-  - Example:
-    ```python
-    ...
-
-    opt_hco = HillClimbingOptimizer(epsilon=0.08)
-    hyper = Hyperactive()
-    hyper.add_search(..., optimizer=opt_hco)
-    hyper.run()
-
-    ...
-    ```
-
-
-- n_jobs = 1
-  - Possible parameter types: (int)
-  - Number of jobs to run in parallel. Those jobs are optimization runs that work independent from another (no information sharing). If n_jobs == -1 the maximum available number of cpu cores is used.
-
-
-- initialize = {"grid": 4, "random": 2, "vertices": 4}
-  - Possible parameter types: (dict)
-  - The initialization dictionary automatically determines a number of parameters that will be evaluated in the first n iterations (n is the sum of the values in initialize). The initialize keywords are the following:
-    - grid
-      - Initializes positions in a grid like pattern. Positions that cannot be put into a grid are randomly positioned. For very high dimensional search spaces (>30) this pattern becomes random.
-    - vertices
-      - Initializes positions at the vertices of the search space. Positions that cannot be put into a new vertex are randomly positioned.
-
-    - random
-      - Number of random initialized positions
-
-    - warm_start
-      - List of parameter dictionaries that marks additional start points for the optimization run.
-
-    Example:
-    ```python
-    ...
-    search_space = {
-        "x1": list(range(10, 150, 5)),
-        "x2": list(range(2, 12)),
-    }
-
-    ws1 = {"x1": 10, "x2": 2}
-    ws2 = {"x1": 15, "x2": 10}
-
-    hyper = Hyperactive()
-    hyper.add_search(
-        model,
-        search_space,
-        n_iter=30,
-        initialize={"grid": 4, "random": 10, "vertices": 4, "warm_start": [ws1, ws2]},
-    )
-    hyper.run()
-    ```
-
-
-- pass_through = {}
-  - Possible parameter types: (dict)
-  - The pass_through accepts a dictionary that contains information that will be passed to the objective-function argument. This information will not change during the optimization run, unless the user does so by himself (within the objective-function).
-
-    Example:
-    ```python
-    ...
-    def objective_function(para):
-        para.pass_through["stuff1"] # <--- this variable is 1
-        para.pass_through["stuff2"] # <--- this variable is 2
-
-        score = -para["x1"] * para["x1"]
-        return score
-
-    pass_through = {
-      "stuff1": 1,
-      "stuff2": 2,
-    }
-
-    hyper = Hyperactive()
-    hyper.add_search(
-        model,
-        search_space,
-        n_iter=30,
-        pass_through=pass_through,
-    )
-    hyper.run()
-    ```
-
-
-- callbacks = {}
-  - Possible parameter types: (dict)
-  - The callbacks enables you to pass functions to hyperactive that are called every iteration during the optimization run. The function has access to the same argument as the objective-function. You can decide if the functions are called before or after the objective-function is evaluated via the keys of the callbacks-dictionary. The values of the dictionary are lists of the callback-functions. The following example should show they way to use callbacks:
-
-
-    Example:
-    ```python
-    ...
-
-    def callback_1(access):
-      # do some stuff
-
-    def callback_2(access):
-      # do some stuff
-
-    def callback_3(access):
-      # do some stuff
-
-    hyper = Hyperactive()
-    hyper.add_search(
-        objective_function,
-        search_space,
-        n_iter=100,
-        callbacks={
-          "after": [callback_1, callback_2],
-          "before": [callback_3]
-          },
-    )
-    hyper.run()
-    ```
-
-
-- catch = {}
-  - Possible parameter types: (dict)
-  - The catch parameter provides a way to handle exceptions that occur during the evaluation of the objective-function or the callbacks. It is a dictionary that accepts the exception class as a key and the score that is returned instead as the value. This way you can handle multiple types of exceptions and return different scores for each.
-  In the case of an exception it often makes sense to return `np.nan` as a score. You can see an example of this in the following code-snippet:
-
-    Example:
-    ```python
-    ...
-
-    hyper = Hyperactive()
-    hyper.add_search(
-        objective_function,
-        search_space,
-        n_iter=100,
-        catch={
-          ValueError: np.nan,
-          },
-    )
-    hyper.run()
-    ```
-
-
-- max_score = None
-  - Possible parameter types: (float, None)
-  - Maximum score until the optimization stops. The score will be checked after each completed iteration.
-
-
-- early_stopping=None
-  - (dict, None)
-  - Stops the optimization run early if it did not achive any score-improvement within the last iterations. The early_stopping-parameter enables to set three parameters:
-    - `n_iter_no_change`: Non-optional int-parameter. This marks the last n iterations to look for an improvement over the iterations that came before n. If the best score of the entire run is within those last n iterations the run will continue (until other stopping criteria are met), otherwise the run will stop.
-    - `tol_abs`: Optional float-paramter. The score must have improved at least this absolute tolerance in the last n iterations over the best score in the iterations before n. This is an absolute value, so 0.1 means an imporvement of 0.8 -> 0.9 is acceptable but 0.81 -> 0.9 would stop the run.
-    - `tol_rel`: Optional float-paramter. The score must have imporved at least this relative tolerance (in percentage) in the last n iterations over the best score in the iterations before n. This is a relative value, so 10 means an imporvement of 0.8 -> 0.88 is acceptable but 0.8 -> 0.87 would stop the run.
-
-  - random_state = None
-  - Possible parameter types: (int, None)
-  - Random state for random processes in the random, numpy and scipy module.
-
-
-- memory = "share"
-  - Possible parameter types: (bool, "share")
-  - Whether or not to use the "memory"-feature. The memory is a dictionary, which gets filled with parameters and scores during the optimization run. If the optimizer encounters a parameter that is already in the dictionary it just extracts the score instead of reevaluating the objective function (which can take a long time). If memory is set to "share" and there are multiple jobs for the same objective function then the memory dictionary is automatically shared between the different processes.
-
-- memory_warm_start = None
-  - Possible parameter types: (pandas dataframe, None)
-  - Pandas dataframe that contains score and parameter information that will be automatically loaded into the memory-dictionary.
-
-      example:
-
-      <table class="table">
-        <thead class="table-head">
-          <tr class="row">
-            <td class="cell">score</td>
-            <td class="cell">x1</td>
-            <td class="cell">x2</td>
-            <td class="cell">x...</td>
-          </tr>
-        </thead>
-        <tbody class="table-body">
-          <tr class="row">
-            <td class="cell">0.756</td>
-            <td class="cell">0.1</td>
-            <td class="cell">0.2</td>
-            <td class="cell">...</td>
-          </tr>
-          <tr class="row">
-            <td class="cell">0.823</td>
-            <td class="cell">0.3</td>
-            <td class="cell">0.1</td>
-            <td class="cell">...</td>
-          </tr>
-          <tr class="row">
-            <td class="cell">...</td>
-            <td class="cell">...</td>
-            <td class="cell">...</td>
-            <td class="cell">...</td>
-          </tr>
-          <tr class="row">
-            <td class="cell">...</td>
-            <td class="cell">...</td>
-            <td class="cell">...</td>
-            <td class="cell">...</td>
-          </tr>
-        </tbody>
-      </table>
-
-
-</details>
-
-
-
-<details>
-<summary><b> .run(max_time)</b></summary>
-
-- max_time = None
-  - Possible parameter types: (float, None)
-  - Maximum number of seconds until the optimization stops. The time will be checked after each completed iteration.
-
-</details>
-
-
-
-<br>
-
-### Special Parameters
-
-<details>
-<summary><b> Objective Function</b></summary>
-
-Each iteration consists of two steps:
- - The optimization step: decides what position in the search space (parameter set) to evaluate next
- - The evaluation step: calls the objective function, which returns the score for the given position in the search space
-
-The objective function has one argument that is often called "para", "params", "opt" or "access".
-This argument is your access to the parameter set that the optimizer has selected in the
-corresponding iteration.
-
-```python
-def objective_function(opt):
-    # get x1 and x2 from the argument "opt"
-    x1 = opt["x1"]
-    x2 = opt["x2"]
-
-    # calculate the score with the parameter set
-    score = -(x1 * x1 + x2 * x2)
-
-    # return the score
-    return score
-```
-
-The objective function always needs a score, which shows how "good" or "bad" the current parameter set is. But you can also return some additional information with a dictionary:
-
-```python
-def objective_function(opt):
-    x1 = opt["x1"]
-    x2 = opt["x2"]
-
-    score = -(x1 * x1 + x2 * x2)
-
-    other_info = {
-      "x1 squared" : x1**2,
-      "x2 squared" : x2**2,
-    }
-
-    return score, other_info
-```
-
-When you take a look at the results (a pandas dataframe with all iteration information) after the run has ended you will see the additional information in it. The reason we need a dictionary for this is because Hyperactive needs to know the names of the additonal parameters. The score does not need that, because it is always called "score" in the results. You can run [this example script](https://github.com/SimonBlanke/Hyperactive/blob/main/examples/optimization_applications/multiple_scores.py) if you want to give it a try.
-
-</details>
-
-
-<details>
-<summary><b> Search Space Dictionary</b></summary>
-
-The search space defines what values the optimizer can select during the search. These selected values will be inside the objective function argument and can be accessed like in a dictionary. The values in each search space dimension should always be in a list. If you use np.arange you should put it in a list afterwards:
-
-```python
-search_space = {
-    "x1": list(np.arange(-100, 101, 1)),
-    "x2": list(np.arange(-100, 101, 1)),
-}
-```
-
-A special feature of Hyperactive is shown in the next example. You can put not just numeric values into the search space dimensions, but also strings and functions. This enables a very high flexibility in how you can create your studies.
-
-```python
-def func1():
-  # do stuff
-  return stuff
-
-
-def func2():
-  # do stuff
-  return stuff
-
-
-search_space = {
-    "x": list(np.arange(-100, 101, 1)),
-    "str": ["a string", "another string"],
-    "function" : [func1, func2],
-}
-```
-
-If you want to put other types of variables (like numpy arrays, pandas dataframes, lists, ...) into the search space you can do that via functions:
-
-```python
-def array1():
-  return np.array([1, 2, 3])
-
-
-def array2():
-  return np.array([3, 2, 1])
-
-
-search_space = {
-    "x": list(np.arange(-100, 101, 1)),
-    "str": ["a string", "another string"],
-    "numpy_array" : [array1, array2],
-}
-```
-
-The functions contain the numpy arrays and returns them. This way you can use them inside the objective function.
-
-
-</details>
-
-
-<details>
-<summary><b> Optimizer Classes</b></summary>
-
-Each of the following optimizer classes can be initialized and passed to the "add_search"-method via the "optimizer"-argument. During this initialization the optimizer class accepts **only optimizer-specific-paramters** (no random_state, initialize, ... ):
-
-  ```python
-  optimizer = HillClimbingOptimizer(epsilon=0.1, distribution="laplace", n_neighbours=4)
-  ```
-
-  for the default parameters you can just write:
-
-  ```python
-  optimizer = HillClimbingOptimizer()
-  ```
-
-  and pass it to Hyperactive:
-
-  ```python
-  hyper = Hyperactive()
-  hyper.add_search(model, search_space, optimizer=optimizer, n_iter=100)
-  hyper.run()
-  ```
-
-  So the optimizer-classes are **different** from Gradient-Free-Optimizers. A more detailed explanation of the optimization-algorithms and the optimizer-specific-paramters can be found in the [Optimization Tutorial](https://github.com/SimonBlanke/optimization-tutorial).
-
-- HillClimbingOptimizer
-- RepulsingHillClimbingOptimizer
-- SimulatedAnnealingOptimizer
-- DownhillSimplexOptimizer
-- RandomSearchOptimizer
-- GridSearchOptimizer
-- RandomRestartHillClimbingOptimizer
-- RandomAnnealingOptimizer
-- PowellsMethod
-- PatternSearch
-- ParallelTemperingOptimizer
-- ParticleSwarmOptimizer
-- GeneticAlgorithmOptimizer
-- EvolutionStrategyOptimizer
-- DifferentialEvolutionOptimizer
-- BayesianOptimizer
-- TreeStructuredParzenEstimators
-- ForestOptimizer
-
-</details>
-
-
-
-<br>
-
-### Result Attributes
-
-
-<details>
-<summary><b> .best_para(objective_function)</b></summary>
-
-- objective_function
-  - (callable)
-- returnes: dictionary
-- Parameter dictionary of the best score of the given objective_function found in the previous optimization run.
-
-  example:
-  ```python
-  {
-    'x1': 0.2,
-    'x2': 0.3,
-  }
-  ```
-
-</details>
-
-
-<details>
-<summary><b> .best_score(objective_function)</b></summary>
-
-- objective_function
-  - (callable)
-- returns: int or float
-- Numerical value of the best score of the given objective_function found in the previous optimization run.
-
-</details>
-
-
-<details>
-<summary><b> .search_data(objective_function, times=False)</b></summary>
-
-- objective_function
-  - (callable)
-- returns: Pandas dataframe
-- The dataframe contains score and parameter information of the given objective_function found in the optimization run. If the parameter `times` is set to True the evaluation- and iteration- times are added to the dataframe.
-
-    example:
-
-    <table class="table">
-      <thead class="table-head">
-        <tr class="row">
-          <td class="cell">score</td>
-          <td class="cell">x1</td>
-          <td class="cell">x2</td>
-          <td class="cell">x...</td>
-        </tr>
-      </thead>
-      <tbody class="table-body">
-        <tr class="row">
-          <td class="cell">0.756</td>
-          <td class="cell">0.1</td>
-          <td class="cell">0.2</td>
-          <td class="cell">...</td>
-        </tr>
-        <tr class="row">
-          <td class="cell">0.823</td>
-          <td class="cell">0.3</td>
-          <td class="cell">0.1</td>
-          <td class="cell">...</td>
-        </tr>
-        <tr class="row">
-          <td class="cell">...</td>
-          <td class="cell">...</td>
-          <td class="cell">...</td>
-          <td class="cell">...</td>
-        </tr>
-        <tr class="row">
-          <td class="cell">...</td>
-          <td class="cell">...</td>
-          <td class="cell">...</td>
-          <td class="cell">...</td>
-        </tr>
-      </tbody>
-    </table>
-
-</details>
-
-
-
-
-<br>
-
-## Roadmap
-
-
-<details>
-<summary><b>v2.0.0</b> :heavy_check_mark:</summary>
-
-  - [x] Change API
-</details>
-
-
-<details>
-<summary><b>v2.1.0</b> :heavy_check_mark:</summary>
-
-  - [x] Save memory of evaluations for later runs (long term memory)
-  - [x] Warm start sequence based optimizers with long term memory
-  - [x] Gaussian process regressors from various packages (gpy, sklearn, GPflow, ...) via wrapper
-</details>
-
-
-<details>
-<summary><b>v2.2.0</b> :heavy_check_mark:</summary>
-
-  - [x] Add basic dataset meta-features to long term memory
-  - [x] Add helper-functions for memory
-      - [x] connect two different model/dataset hashes
-      - [x] split two different model/dataset hashes
-      - [x] delete memory of model/dataset
-      - [x] return best known model for dataset
-      - [x] return search space for best model
-      - [x] return best parameter for best model
-</details>
-
-
-<details>
-<summary><b>v2.3.0</b> :heavy_check_mark:</summary>
-
-  - [x] Tree-structured Parzen Estimator
-  - [x] Decision Tree Optimizer
-  - [x] add "max_sample_size" and "skip_retrain" parameter for sbom to decrease optimization time
-</details>
-
-
-<details>
-<summary><b>v3.0.0</b> :heavy_check_mark:</summary>
-
-  - [x] New API
-      - [x] expand usage of objective-function
-      - [x] No passing of training data into Hyperactive
-      - [x] Removing "long term memory"-support (better to do in separate package)
-      - [x] More intuitive selection of optimization strategies and parameters
-      - [x] Separate optimization algorithms into other package
-      - [x] expand api so that optimizer parameter can be changed at runtime
-      - [x] add extensive testing procedure (similar to Gradient-Free-Optimizers)
-
-</details>
-
-
-<details>
-<summary><b>v3.1.0</b> :heavy_check_mark:</summary>
-
-  - [x] Decouple number of runs from active processes (Thanks to [PartiallyTyped](https://github.com/PartiallyTyped))
-
-</details>
-
-
-<details>
-<summary><b>v3.2.0</b> :heavy_check_mark:</summary>
-
-  - [x] Dashboard for visualization of search-data at runtime via streamlit (Progress-Board)
-
-</details>
-
-
-<details>
-<summary><b>v3.3.0</b> :heavy_check_mark:</summary>
-
-  - [x] Early stopping
-  - [x] Shared memory dictionary between processes with the same objective function
-
-</details>
-
-
-<details>
-<summary><b>v4.0.0</b> :heavy_check_mark:</summary>
-
-  - [x] small adjustments to API
-  - [x] move optimization strategies into sub-module "optimizers"
-  - [x] preparation for future add ons (long-term-memory, meta-learn, ...) from separate repositories
-  - [x] separate progress board into separate repository
-
-</details>
-
-
-<details>
-<summary><b>v4.1.0</b> :heavy_check_mark:</summary>
-
-  - [x] add python 3.9 to testing
-  - [x] add pass_through-parameter
-  - [x] add v1 GFO optimization algorithms
-
-</details>
-
-
-<details>
-<summary><b>v4.2.0</b> :heavy_check_mark:</summary>
-
-  - [x] add callbacks-parameter
-  - [x] add catch-parameter
-  - [x] add option to add eval- and iter- times to search-data
-
-</details>
-
-
-<details>
-<summary><b>v4.3.0</b> :heavy_check_mark:</summary>
-
-  - [x] add new features from GFO
-    - [x] add Spiral Optimization
-    - [x] add Lipschitz Optimizer
-    - [x] add DIRECT Optimizer
-    - [x] print the random seed for reproducibility
-
-</details>
-
-
-<details>
-<summary><b>v4.4.0</b> :heavy_check_mark: </summary>
-
-  - [x] add Optimization-Strategies
-  - [x] redesign progress-bar
-
-</details>
-
-
-<details>
-<summary><b>v4.5.0</b> :heavy_check_mark: </summary>
-
-  - [x] add early stopping feature to custom optimization strategies
-  - [x] display additional outputs from objective-function in results in command-line
-  - [x] add type hints to hyperactive-api
-
-</details>
-
-
-<details>
-<summary><b>v4.6.0</b> :heavy_check_mark: </summary>
-
-  - [x] add support for constrained optimization
-
-</details>
-
-
-<details>
-<summary><b>v4.7.0</b> :heavy_check_mark: </summary>
-
-  - [x] add Genetic algorithm optimizer
-  - [x] add Differential evolution optimizer
-
-</details>
-
-
-<details>
-<summary><b>v4.8.0</b> :heavy_check_mark:</summary>
-
-  - [x] add support for numpy v2
-  - [x] add support for pandas v2
-  - [x] add support for python 3.12
-  - [x] transfer setup.py to pyproject.toml
-  - [x] change project structure to src-layout
-
-</details>
-
-
-<details>
-<summary><b>v4.9.0</b> </summary>
-
-  - [ ] add sklearn integration
-
-</details>
-
-
-
-
-
-<details>
-<summary><b>Future releases</b> </summary>
-
-  - [ ] new optimization algorithms from [Gradient-Free-Optimizers](https://github.com/SimonBlanke/Gradient-Free-Optimizers) will always be added to Hyperactive
-  - [ ] add "prune_search_space"-method to custom optimization strategy class
-
-</details>
-
->>>>>>> d88cf709
 
 
 <br>
