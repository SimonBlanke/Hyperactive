--- conflicted
+++ resolved
@@ -21,12 +21,6 @@
 pca = PCA()
 
 
-parameters_svc = {"kernel": ["linear", "rbf"], "C": [1, 10]}
-parameters_nb = {"var_smoothing": [1e-7, 1e-8, 1e-9]}
-parameters_pca = {"n_components": [2, 3, 4]}
-
-<<<<<<< HEAD
-=======
 nb_params = {
     "var_smoothing": [1e-9, 1e-8],
 }
@@ -36,16 +30,11 @@
 }
 
 
->>>>>>> 5da1929c
 opt = RandomSearchOptimizer()
 
 
 def test_fit():
-<<<<<<< HEAD
-    search = HyperactiveSearchCV(svc, opt, parameters_svc)
-=======
     search = HyperactiveSearchCV(svc, svc_params, opt)
->>>>>>> 5da1929c
     search.fit(X, y)
 
     check_is_fitted(search)
@@ -70,11 +59,7 @@
 
 
 def test_score():
-<<<<<<< HEAD
-    search = HyperactiveSearchCV(svc, opt, parameters_svc)
-=======
     search = HyperactiveSearchCV(svc, svc_params, opt)
->>>>>>> 5da1929c
     search.fit(X, y)
     score = search.score(X, y)
 
@@ -82,22 +67,14 @@
 
 
 def test_classes_():
-<<<<<<< HEAD
-    search = HyperactiveSearchCV(svc, opt, parameters_svc)
-=======
     search = HyperactiveSearchCV(svc, svc_params, opt)
->>>>>>> 5da1929c
     search.fit(X, y)
 
     assert [0, 1, 2] == list(search.classes_)
 
 
 def test_score_samples():
-<<<<<<< HEAD
-    search = HyperactiveSearchCV(svc, opt, parameters_svc)
-=======
     search = HyperactiveSearchCV(svc, svc_params, opt)
->>>>>>> 5da1929c
     search.fit(X, y)
 
     with pytest.raises(AttributeError):
@@ -105,11 +82,7 @@
 
 
 def test_predict():
-<<<<<<< HEAD
-    search = HyperactiveSearchCV(svc, opt, parameters_svc)
-=======
     search = HyperactiveSearchCV(svc, svc_params, opt)
->>>>>>> 5da1929c
     search.fit(X, y)
     result = search.predict(X)
 
@@ -117,21 +90,13 @@
 
 
 def test_predict_proba():
-<<<<<<< HEAD
-    search = HyperactiveSearchCV(svc, opt, parameters_svc)
-=======
     search = HyperactiveSearchCV(svc, svc_params, opt)
->>>>>>> 5da1929c
     search.fit(X, y)
 
     with pytest.raises(AttributeError):
         search.predict_proba(X)
 
-<<<<<<< HEAD
-    search = HyperactiveSearchCV(nb, opt, parameters_nb)
-=======
     search = HyperactiveSearchCV(nb, nb_params, opt)
->>>>>>> 5da1929c
     search.fit(X, y)
     result = search.predict(X)
 
@@ -139,21 +104,13 @@
 
 
 def test_predict_log_proba():
-<<<<<<< HEAD
-    search = HyperactiveSearchCV(svc, opt, parameters_svc)
-=======
     search = HyperactiveSearchCV(svc, svc_params, opt)
->>>>>>> 5da1929c
     search.fit(X, y)
 
     with pytest.raises(AttributeError):
         search.predict_log_proba(X)
 
-<<<<<<< HEAD
-    search = HyperactiveSearchCV(nb, opt, parameters_nb)
-=======
     search = HyperactiveSearchCV(nb, nb_params, opt)
->>>>>>> 5da1929c
     search.fit(X, y)
     result = search.predict_log_proba(X)
 
@@ -161,11 +118,7 @@
 
 
 def test_decision_function():
-<<<<<<< HEAD
-    search = HyperactiveSearchCV(svc, opt, parameters_svc)
-=======
     search = HyperactiveSearchCV(svc, svc_params, opt)
->>>>>>> 5da1929c
     search.fit(X, y)
     result = search.decision_function(X)
 
@@ -173,21 +126,13 @@
 
 
 def test_transform():
-<<<<<<< HEAD
-    search = HyperactiveSearchCV(svc, opt, parameters_svc)
-=======
     search = HyperactiveSearchCV(svc, svc_params, opt)
->>>>>>> 5da1929c
     search.fit(X, y)
 
     with pytest.raises(AttributeError):
         search.transform(X)
 
-<<<<<<< HEAD
-    search = HyperactiveSearchCV(pca, opt, parameters_pca)
-=======
     search = HyperactiveSearchCV(pca, pca_params, opt)
->>>>>>> 5da1929c
     search.fit(X, y)
     result = search.transform(X)
 
@@ -195,21 +140,13 @@
 
 
 def test_inverse_transform():
-<<<<<<< HEAD
-    search = HyperactiveSearchCV(svc, opt, parameters_svc)
-=======
     search = HyperactiveSearchCV(svc, svc_params, opt)
->>>>>>> 5da1929c
     search.fit(X, y)
 
     with pytest.raises(AttributeError):
         search.inverse_transform(X)
 
-<<<<<<< HEAD
-    search = HyperactiveSearchCV(pca, opt, parameters_pca)
-=======
     search = HyperactiveSearchCV(pca, pca_params, opt)
->>>>>>> 5da1929c
     search.fit(X, y)
     result = search.inverse_transform(search.transform(X))
 
@@ -217,7 +154,7 @@
 
 
 def test_best_params_and_score():
-    search = HyperactiveSearchCV(svc, opt, parameters_svc)
+    search = HyperactiveSearchCV(svc, svc_params, opt)
     search.fit(X, y)
 
     best_params = search.best_params_
