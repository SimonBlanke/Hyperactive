import time
import numpy as np
import pandas as pd
from sklearn.datasets import load_breast_cancer
from sklearn.model_selection import cross_val_score
from sklearn.tree import DecisionTreeClassifier
from sklearn.ensemble import GradientBoostingClassifier


from hyperactive import Hyperactive


def objective_function(opt):
    score = -opt["x1"] * opt["x1"]
    return score


search_space = {
    "x1": list(np.arange(0, 10, 1)),
}


def test_memory_timeSave_0():
    data = load_breast_cancer()
    X, y = data.data, data.target

    def objective_function(opt):
        dtc = DecisionTreeClassifier(min_samples_split=opt["min_samples_split"])
        scores = cross_val_score(dtc, X, y, cv=5)

        return scores.mean()

    search_space = {
        "min_samples_split": np.arange(2, 20),
    }

    c_time1 = time.time()
    hyper = Hyperactive()
    hyper.add_search(objective_function, search_space, n_iter=100)
    hyper.run()
    diff_time1 = time.time() - c_time1

    c_time2 = time.time()
    hyper = Hyperactive()
    hyper.add_search(objective_function, search_space, n_iter=100, memory=False)
    hyper.run()
    diff_time2 = time.time() - c_time2

    assert diff_time1 < diff_time2 * 0.8


def test_memory_timeSave_1():
    data = load_breast_cancer()
    X, y = data.data, data.target

    def objective_function(opt):
        dtc = DecisionTreeClassifier(max_depth=opt["max_depth"])
        scores = cross_val_score(dtc, X, y, cv=10)

        return scores.mean()

    search_space = {
        "max_depth": list(np.arange(1, 101)),
    }

    results = pd.DataFrame(np.arange(1, 101), columns=["max_depth"])
    results["score"] = 0

    c_time1 = time.time()
    hyper = Hyperactive()
    hyper.add_search(
        objective_function, search_space, n_iter=300, memory_warm_start=results
    )
    hyper.run()
    diff_time1 = time.time() - c_time1

    assert diff_time1 < 0.3


def test_memory_warm_start():
    data = load_breast_cancer()
    X, y = data.data, data.target

    def objective_function(opt):
        dtc = DecisionTreeClassifier(
            max_depth=opt["max_depth"],
            min_samples_split=opt["min_samples_split"],
        )
        scores = cross_val_score(dtc, X, y, cv=5)

        return scores.mean()

    search_space = {
        "max_depth": list(np.arange(1, 10)),
        "min_samples_split": list(np.arange(2, 20)),
    }

    c_time1 = time.time()
    hyper0 = Hyperactive()
    hyper0.add_search(objective_function, search_space, n_iter=300)
    hyper0.run()
    diff_time1 = time.time() - c_time1

    c_time2 = time.time()

    results0 = hyper0.search_data(objective_function)

    hyper1 = Hyperactive()
    hyper1.add_search(
        objective_function,
        search_space,
        n_iter=300,
        memory_warm_start=results0,
    )
    hyper1.run()

    diff_time2 = time.time() - c_time2

    assert diff_time2 < diff_time1 * 0.5


def test_memory_warm_start_manual():
    data = load_breast_cancer()
    X, y = data.data, data.target

    def objective_function(opt):
        dtc = GradientBoostingClassifier(
            n_estimators=opt["n_estimators"],
        )
        scores = cross_val_score(dtc, X, y, cv=5)

        return scores.mean()

    search_space = {
        "n_estimators": list(np.arange(500, 502)),
    }

    c_time_1 = time.time()
    hyper = Hyperactive()
    hyper.add_search(objective_function, search_space, n_iter=1)
    hyper.run()
    diff_time_1 = time.time() - c_time_1

    memory_warm_start = pd.DataFrame(
        [[500, 0.9], [501, 0.91]], columns=["n_estimators", "score"]
    )

    c_time = time.time()
    hyper0 = Hyperactive()
    hyper0.add_search(
        objective_function,
        search_space,
        n_iter=10,
        memory_warm_start=memory_warm_start,
    )
    hyper0.run()
    diff_time_2 = time.time() - c_time

<<<<<<< HEAD
    assert diff_time_1 > diff_time * 0.3
=======
    assert diff_time_1 * 0.5 > diff_time_2
>>>>>>> 5080dd7c
<|MERGE_RESOLUTION|>--- conflicted
+++ resolved
@@ -156,8 +156,4 @@
     hyper0.run()
     diff_time_2 = time.time() - c_time
 
-<<<<<<< HEAD
-    assert diff_time_1 > diff_time * 0.3
-=======
-    assert diff_time_1 * 0.5 > diff_time_2
->>>>>>> 5080dd7c
+    assert diff_time_1 * 0.5 > diff_time_2