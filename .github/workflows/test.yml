name: tests

on:
  push:
    branches:
      - master
      - dev
  pull_request:
    branches:
      - master
      - dev

concurrency:
  group: ${{ github.workflow }}-${{ github.ref }}
  cancel-in-progress: true

jobs:
  test-no-extras:
    name: test-no-extras
    strategy:
      matrix:
        python-version: ["3.9", "3.10", "3.11", "3.12", "3.13"]
        os: ["macos-latest", "windows-latest", "ubuntu-latest"]

      fail-fast: false

    runs-on: ${{ matrix.os }}
    timeout-minutes: 30

    steps:
      - uses: actions/checkout@v4

      - name: Set up Python ${{ matrix.python-version }}
        uses: actions/setup-python@v5
        with:
          python-version: ${{ matrix.python-version }}

      - name: Install dependencies
        run: |
          python -m pip install --upgrade pip
          python -m pip install build

          make install-no-extras-for-test

      - name: Show dependencies
        run: python -m pip list

      - name: Test with pytest
        run: |
          python -m pytest tests -p no:warnings

      - name: Test with pytest
        run: |
          python -m pytest src/hyperactive -p no:warnings

  test-all-extras:
    name: test-all-extras
    strategy:
      matrix:
        python-version: ["3.9", "3.10", "3.11", "3.12", "3.13"]
        os: ["macos-latest", "windows-latest", "ubuntu-latest"]

      fail-fast: false

    runs-on: ${{ matrix.os }}
    timeout-minutes: 30

    steps:
      - uses: actions/checkout@v4

      - name: Set up Python ${{ matrix.python-version }}
        uses: actions/setup-python@v5
        with:
          python-version: ${{ matrix.python-version }}

      - name: Install dependencies
        run: |
          python -m pip install --upgrade pip
          python -m pip install build

          make install-all-extras-for-test

      - name: Show dependencies
        run: python -m pip list

      - name: Test with pytest
        run: |
          python -m pytest tests --cov=hyperactive --cov-report=term-missing --cov-report=xml -p no:warnings

      - name: Test with pytest
        run: |
          python -m pytest src/hyperactive -p no:warnings

  test-sklearn-versions:
<<<<<<< HEAD
    name: test-sklearn-${{ matrix.sklearn-version }} python-${{ matrix.python-version }}
=======
    name: test-sklearn-${{ matrix.sklearn-version }}-python-${{ matrix.python-version }}
>>>>>>> 75a579ba
    runs-on: ubuntu-latest

    strategy:
      fail-fast: false
      matrix:
        sklearn-version: ["1.5", "1.6", "1.7"]
        python-version: ["3.11", "3.12", "3.13"]

    steps:
      - uses: actions/checkout@v4

<<<<<<< HEAD
      - name: Set up Python 3.12
=======
      - name: Set up Python ${{ matrix.python-version }}
>>>>>>> 75a579ba
        uses: actions/setup-python@v5
        with:
          python-version: ${{ matrix.python-version }}

      - name: Install dependencies for scikit-learn ${{ matrix.sklearn-version }}
        run: |
          python -m pip install --upgrade pip
<<<<<<< HEAD
          python -m pip install build pytest
          make install
          python -m pip install scikit-learn==${{ matrix.sklearn-version }}
=======
          python -m pip install .[all_extras,test] scikit-learn==${{ matrix.sklearn-version }}

      - name: Show dependencies
        run: python -m pip list
>>>>>>> 75a579ba

      - name: Run sklearn integration tests for ${{ matrix.sklearn-version }}
        run: |
          python -m pytest -x -p no:warnings tests/integrations/sklearn/<|MERGE_RESOLUTION|>--- conflicted
+++ resolved
@@ -92,11 +92,7 @@
           python -m pytest src/hyperactive -p no:warnings
 
   test-sklearn-versions:
-<<<<<<< HEAD
-    name: test-sklearn-${{ matrix.sklearn-version }} python-${{ matrix.python-version }}
-=======
     name: test-sklearn-${{ matrix.sklearn-version }}-python-${{ matrix.python-version }}
->>>>>>> 75a579ba
     runs-on: ubuntu-latest
 
     strategy:
@@ -108,11 +104,7 @@
     steps:
       - uses: actions/checkout@v4
 
-<<<<<<< HEAD
-      - name: Set up Python 3.12
-=======
       - name: Set up Python ${{ matrix.python-version }}
->>>>>>> 75a579ba
         uses: actions/setup-python@v5
         with:
           python-version: ${{ matrix.python-version }}
@@ -120,16 +112,10 @@
       - name: Install dependencies for scikit-learn ${{ matrix.sklearn-version }}
         run: |
           python -m pip install --upgrade pip
-<<<<<<< HEAD
-          python -m pip install build pytest
-          make install
-          python -m pip install scikit-learn==${{ matrix.sklearn-version }}
-=======
           python -m pip install .[all_extras,test] scikit-learn==${{ matrix.sklearn-version }}
 
       - name: Show dependencies
         run: python -m pip list
->>>>>>> 75a579ba
 
       - name: Run sklearn integration tests for ${{ matrix.sklearn-version }}
         run: |
