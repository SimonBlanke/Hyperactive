--- conflicted
+++ resolved
@@ -47,11 +47,7 @@
 
 [project.optional-dependencies]
 sklearn-integration = [
-<<<<<<< HEAD
-  "scikit-learn < 1.7.0",
-=======
   "scikit-learn <1.7.0",
->>>>>>> 50b5ad9c
 ]
 build = [
   "setuptools",
