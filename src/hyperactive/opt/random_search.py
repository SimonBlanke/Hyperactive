--- conflicted
+++ resolved
@@ -138,11 +138,7 @@
         for p in param_distributions:
             for name, v in p.items():
                 if self._is_distribution(v):
-<<<<<<< HEAD
-                    # Assume scipy frozen distribution: nothing to check
-=======
                     # Assume scipy frozen distribution - nothing to check
->>>>>>> 3a14a58a
                     continue
 
                 if isinstance(v, np.ndarray) and v.ndim > 1:
@@ -157,13 +153,8 @@
 
                 if len(v) == 0:
                     raise ValueError(
-<<<<<<< HEAD
-                        f"Parameter values for "
-                        f"({name}) need to be a non-empty sequence."
-=======
                         f"Parameter values for ({name}) need to be a "
                         "non-empty sequence."
->>>>>>> 3a14a58a
                     )
 
     def _solve(
