"""Grid search optimizer."""

# copyright: hyperactive developers, MIT License (see LICENSE file)

from collections.abc import Sequence

import numpy as np
from sklearn.model_selection import ParameterGrid

from hyperactive.base import BaseOptimizer
from hyperactive.opt._common import _score_params
from hyperactive.utils.parallel import parallelize


class GridSearchSk(BaseOptimizer):
    """Grid search optimizer, with backend selection and sklearn style parameter grid.

    Parameters
    ----------
    param_grid : dict[str, list]
        The search space to explore. A dictionary with parameter
        names as keys and a numpy array as values.

    error_score : float, default=np.nan
        The score to assign if an error occurs during the evaluation of a parameter set.

    backend : {"dask", "loky", "multiprocessing", "threading", "ray"}, default = "None".
        Parallelization backend to use in the search process.

        - "None": executes loop sequentally, simple list comprehension
        - "loky", "multiprocessing" and "threading": uses ``joblib.Parallel`` loops
        - "joblib": custom and 3rd party ``joblib`` backends, e.g., ``spark``
        - "dask": uses ``dask``, requires ``dask`` package in environment
        - "ray": uses ``ray``, requires ``ray`` package in environment

    backend_params : dict, optional
        additional parameters passed to the backend as config.
        Directly passed to ``utils.parallel.parallelize``.
        Valid keys depend on the value of ``backend``:

        - "None": no additional parameters, ``backend_params`` is ignored
        - "loky", "multiprocessing" and "threading": default ``joblib`` backends
          any valid keys for ``joblib.Parallel`` can be passed here, e.g., ``n_jobs``,
          with the exception of ``backend`` which is directly controlled by ``backend``.
          If ``n_jobs`` is not passed, it will default to ``-1``, other parameters
          will default to ``joblib`` defaults.
        - "joblib": custom and 3rd party ``joblib`` backends, e.g., ``spark``.
          any valid keys for ``joblib.Parallel`` can be passed here, e.g., ``n_jobs``,
          ``backend`` must be passed as a key of ``backend_params`` in this case.
          If ``n_jobs`` is not passed, it will default to ``-1``, other parameters
          will default to ``joblib`` defaults.
        - "dask": any valid keys for ``dask.compute`` can be passed, e.g., ``scheduler``

        - "ray": The following keys can be passed:

            - "ray_remote_args": dictionary of valid keys for ``ray.init``
            - "shutdown_ray": bool, default=True; False prevents ``ray`` from shutting
                down after parallelization.
            - "logger_name": str, default="ray"; name of the logger to use.
            - "mute_warnings": bool, default=False; if True, suppresses warnings

    experiment : BaseExperiment, optional
        The experiment to optimize parameters for.
        Optional, can be passed later via ``set_params``.

    Example
    -------
    Grid search applied to scikit-learn parameter tuning:

    1. defining the experiment to optimize:
    >>> from hyperactive.experiment.integrations import SklearnCvExperiment
    >>> from sklearn.datasets import load_iris
    >>> from sklearn.svm import SVC
    >>>
    >>> X, y = load_iris(return_X_y=True)
    >>>
    >>> sklearn_exp = SklearnCvExperiment(
    ...     estimator=SVC(),
    ...     X=X,
    ...     y=y,
    ... )

    2. setting up the grid search optimizer:
    >>> from hyperactive.opt import GridSearchSk as GridSearch
    >>> param_grid = {
    ...     "C": [0.01, 0.1, 1, 10],
    ...     "gamma": [0.0001, 0.01, 0.1, 1, 10],
    ... }
    >>> grid_search = GridSearch(param_grid, experiment=sklearn_exp)

    3. running the grid search:
    >>> best_params = grid_search.solve()

    Best parameters can also be accessed via the attributes:
    >>> best_params = grid_search.best_params_

    To parallelize the search, set the ``backend`` and ``backend_params``:
    >>> grid_search = GridSearch(
    ...     param_grid,
    ...     backend="joblib",
    ...     backend_params={"n_jobs": -1},
    ...     experiment=sklearn_exp,
    ... )
    """

    def __init__(
        self,
        param_grid=None,
        error_score=np.nan,
        backend="None",
        backend_params=None,
        experiment=None,
    ):
        self.experiment = experiment
        self.param_grid = param_grid
        self.error_score = error_score
        self.backend = backend
        self.backend_params = backend_params

        super().__init__()

    def _check_param_grid(self, param_grid):
        """_check_param_grid from sklearn 1.0.2, before it was removed."""
        if hasattr(param_grid, "items"):
            param_grid = [param_grid]

        for p in param_grid:
            for name, v in p.items():
                if isinstance(v, np.ndarray) and v.ndim > 1:
                    raise ValueError("Parameter array should be one-dimensional.")

                if isinstance(v, str) or not isinstance(v, (np.ndarray, Sequence)):
                    raise ValueError(
                        f"Parameter grid for parameter ({name}) needs to"
                        f" be a list or numpy array, but got ({type(v)})."
                        " Single values need to be wrapped in a list"
                        " with one element."
                    )

                if len(v) == 0:
                    raise ValueError(
                        f"Parameter values for parameter ({name}) need "
                        "to be a non-empty sequence."
                    )

<<<<<<< HEAD
    def _solve(
        self,
        experiment,
        param_grid,
        error_score,
        backend,
        backend_params,
    ):
=======
    def _solve(self, experiment, param_grid, error_score, backend, backend_params):
>>>>>>> f663313f
        """Run the optimization search process."""
        self._check_param_grid(param_grid)
        candidate_params = list(ParameterGrid(param_grid))

        meta = {
            "experiment": experiment,
            "error_score": error_score,
        }

        scores = parallelize(
            fun=_score_params,
            iter=candidate_params,
            meta=meta,
            backend=backend,
            backend_params=backend_params,
        )

        best_index = np.argmin(scores)
        best_params = candidate_params[best_index]

        self.best_index_ = best_index
        self.best_score_ = scores[best_index]

        return best_params

    @classmethod
    def get_test_params(cls, parameter_set="default"):
        """Return testing parameter settings for the skbase object.

        ``get_test_params`` is a unified interface point to store
        parameter settings for testing purposes. This function is also
        used in ``create_test_instance`` and ``create_test_instances_and_names``
        to construct test instances.

        ``get_test_params`` should return a single ``dict``, or a ``list`` of ``dict``.

        Each ``dict`` is a parameter configuration for testing,
        and can be used to construct an "interesting" test instance.
        A call to ``cls(**params)`` should
        be valid for all dictionaries ``params`` in the return of ``get_test_params``.

        The ``get_test_params`` need not return fixed lists of dictionaries,
        it can also return dynamic or stochastic parameter settings.

        Parameters
        ----------
        parameter_set : str, default="default"
            Name of the set of test parameters to return, for use in tests. If no
            special parameters are defined for a value, will return `"default"` set.

        Returns
        -------
        params : dict or list of dict, default = {}
            Parameters to create testing instances of the class
            Each dict are parameters to construct an "interesting" test instance, i.e.,
            `MyClass(**params)` or `MyClass(**params[i])` creates a valid test instance.
            `create_test_instance` uses the first (or only) dictionary in `params`
        """
        from hyperactive.experiment.integrations import SklearnCvExperiment

        sklearn_exp = SklearnCvExperiment.create_test_instance()
        param_grid = {
            "C": [0.01, 0.1, 1, 10],
            "gamma": [0.0001, 0.01, 0.1, 1, 10],
        }
        params_sklearn = {
            "experiment": sklearn_exp,
            "param_grid": param_grid,
        }

        from hyperactive.experiment.toy import Ackley

        ackley_exp = Ackley.create_test_instance()
        param_grid = {
            "x0": np.linspace(-5, 5, 10),
            "x1": np.linspace(-5, 5, 10),
        }
        params_ackley = {
            "experiment": ackley_exp,
            "param_grid": param_grid,
        }

        params = [params_sklearn, params_ackley]

        from hyperactive.utils.parallel import _get_parallel_test_fixtures

        parallel_fixtures = _get_parallel_test_fixtures()

        for x in parallel_fixtures:
            new_ackley = params_ackley.copy()
            new_ackley.update(x)
            params.append(new_ackley)

        return params<|MERGE_RESOLUTION|>--- conflicted
+++ resolved
@@ -143,18 +143,7 @@
                         "to be a non-empty sequence."
                     )
 
-<<<<<<< HEAD
-    def _solve(
-        self,
-        experiment,
-        param_grid,
-        error_score,
-        backend,
-        backend_params,
-    ):
-=======
     def _solve(self, experiment, param_grid, error_score, backend, backend_params):
->>>>>>> f663313f
         """Run the optimization search process."""
         self._check_param_grid(param_grid)
         candidate_params = list(ParameterGrid(param_grid))
