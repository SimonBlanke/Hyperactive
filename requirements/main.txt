numpy >=1.18.1
tqdm >=4.48.0
pandas
gradient-free-optimizers >=0.3.3, <1.0.0
<<<<<<< HEAD
pathos
=======
joblib
pathos
streamlit
plotly
matplotlib
filelock
>>>>>>> 03766b66
<|MERGE_RESOLUTION|>--- conflicted
+++ resolved
@@ -2,13 +2,5 @@
 tqdm >=4.48.0
 pandas
 gradient-free-optimizers >=0.3.3, <1.0.0
-<<<<<<< HEAD
 pathos
-=======
-joblib
-pathos
-streamlit
-plotly
-matplotlib
-filelock
->>>>>>> 03766b66
+joblib