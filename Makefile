clean: clean-pyc clean-ipynb clean-catboost clean-build clean-test

clean-progress_board:
	find . -name '*.csv~' -exec rm -f {} +
	find . -name '*.lock~' -exec rm -f {} +

clean-pyc:
	find . -name '*.pyc' -exec rm -f {} +
	find . -name '*.pyo' -exec rm -f {} +
	find . -name '*~' -exec rm -f {} +
	find . -name '__pycache__' -exec rm -fr {} +

clean-ipynb:
	find . -name '*.ipynb_checkpoints' -exec rm -fr {} +

clean-catboost:
	find . -name 'catboost_info' -exec rm -fr {} +

clean-build:
	rm -fr build/
	rm -fr dist/
	rm -fr .eggs/
	find . -name '*.egg-info' -exec rm -fr {} +
	find . -name '*.egg' -exec rm -f {} +

clean-test:
	cd tests/; \
		rm -f .coverage; \
		rm -fr htmlcov/

test-search_space:
	cd tests/; \
		i=0; while [ "$$i" -le 100 ]; do \
			i=$$((i + 1));\
			pytest -q test_search_spaces.py; \
	done

test-pytest:
	python -m pytest --durations=10 -x -p  no:warnings tests/; \

test-src:
	python -m pytest --durations=10 --verbose -x -p  no:warnings src/hyperactive/; \

test-timings:
	cd tests/_local_test_timings; \
		pytest *.py -x -p no:warnings

test-local: test-timings

test:  test-src test-pytest test-local


test-examples:
	cd tests; \
		python _test_examples.py

test-extensive: test test-local test-examples

push: test
	git push

release: reinstall test-extensive
	python -m twine upload dist/*

dist:
	python setup.py sdist
	python setup.py bdist_wheel
	ls -l dist

build:
	python -m build

install: build
	pip install dist/*.whl

uninstall:
	pip uninstall -y hyperactive
	rm -fr build dist *.egg-info

install-test-requirements:
	python -m pip install .[test]

install-build-requirements:
	python -m pip install .[build]

install-all-extras:
	python -m pip install .[all_extras]

install-no-extras-for-test:
	python -m pip install .[test]

install-all-extras-for-test:
<<<<<<< HEAD
	python -m pip install .[all_extras,test,test_parallel_backends]
=======
	python -m pip install .[all_extras,sktime-integration,test]
>>>>>>> 3a14a58a

install-editable:
	pip install -e .

reinstall: uninstall install

reinstall-editable: uninstall install-editable

# === Linting and Formatting Commands ===

# Run ruff linter to check for code issues
lint:
	ruff check .

# Run ruff linter with auto-fix for fixable issues
lint-fix:
	ruff check --fix .

# Format code using ruff formatter
format:
	ruff format .

# Check formatting without making changes
format-check:
	ruff format --check .

# Sort imports using ruff (isort functionality)
isort:
	ruff check --select I --fix .

# Check import sorting without making changes
isort-check:
	ruff check --select I .

# Run all code quality checks (lint + format check + import check)
check: lint format-check isort-check

# Fix all auto-fixable issues (lint + format + imports)
fix: lint-fix format isort

# === Notebook-specific Commands ===

# Run ruff on Jupyter notebooks
lint-notebooks:
	ruff check --include="*.ipynb" .

# Fix ruff issues in Jupyter notebooks
lint-notebooks-fix:
	ruff check --include="*.ipynb" --fix .

# Format Jupyter notebooks with black via nbqa
format-notebooks:
	pre-commit run nbqa-black --all-files

# Run all notebook checks and fixes
notebooks-fix: lint-notebooks-fix format-notebooks

# === Pre-commit Commands ===

# Install pre-commit hooks
pre-commit-install:
	pre-commit install

# Run pre-commit on all files
pre-commit-all:
	pre-commit run --all-files

# Run pre-commit on staged files only
pre-commit:
	pre-commit run

# Update pre-commit hooks to latest versions
pre-commit-update:
	pre-commit autoupdate

# === Combined Quality Commands ===

# Run comprehensive code quality checks
quality-check: check lint-notebooks

# Fix all code quality issues
quality-fix: fix notebooks-fix

# Full quality workflow: install hooks, fix issues, run final check
quality: pre-commit-install quality-fix quality-check<|MERGE_RESOLUTION|>--- conflicted
+++ resolved
@@ -90,11 +90,7 @@
 	python -m pip install .[test]
 
 install-all-extras-for-test:
-<<<<<<< HEAD
-	python -m pip install .[all_extras,test,test_parallel_backends]
-=======
-	python -m pip install .[all_extras,sktime-integration,test]
->>>>>>> 3a14a58a
+	python -m pip install .[all_extras, test, test_parallel_backends, sktime-integration]
 
 install-editable:
 	pip install -e .
